// pmm-agent
// Copyright 2019 Percona LLC
//
// Licensed under the Apache License, Version 2.0 (the "License");
// you may not use this file except in compliance with the License.
// You may obtain a copy of the License at
//
//  http://www.apache.org/licenses/LICENSE-2.0
//
// Unless required by applicable law or agreed to in writing, software
// distributed under the License is distributed on an "AS IS" BASIS,
// WITHOUT WARRANTIES OR CONDITIONS OF ANY KIND, either express or implied.
// See the License for the specific language governing permissions and
// limitations under the License.

package config

import (
	"io/ioutil"
	"os"
	"path/filepath"
	"testing"

	"github.com/sirupsen/logrus"
	"github.com/stretchr/testify/assert"
	"github.com/stretchr/testify/require"
	"gopkg.in/yaml.v3"
)

func writeConfig(t *testing.T, cfg *Config) string {
	f, err := ioutil.TempFile("", "pmm-agent-test-")
	require.NoError(t, err)
	require.NoError(t, f.Close())
	require.NoError(t, SaveToFile(f.Name(), cfg, t.Name()))
	return f.Name()
}

func removeConfig(t *testing.T, name string) {
	require.NoError(t, os.Remove(name))
}

func TestLoadFromFile(t *testing.T) {
	t.Run("Normal", func(t *testing.T) {
		name := writeConfig(t, &Config{ID: "agent-id"})
		defer removeConfig(t, name)

		cfg, err := loadFromFile(name)
		require.NoError(t, err)
		assert.Equal(t, &Config{ID: "agent-id"}, cfg)
	})

	t.Run("NotExist", func(t *testing.T) {
		cfg, err := loadFromFile("not-exist.yaml")
		assert.Equal(t, ErrConfigFileDoesNotExist("not-exist.yaml"), err)
		assert.Nil(t, cfg)
	})

	t.Run("PermissionDenied", func(t *testing.T) {
		name := writeConfig(t, &Config{ID: "agent-id"})
		require.NoError(t, os.Chmod(name, 0000))
		defer removeConfig(t, name)

		cfg, err := loadFromFile(name)
		require.IsType(t, (*os.PathError)(nil), err)
		assert.Equal(t, "open", err.(*os.PathError).Op)
		assert.EqualError(t, err.(*os.PathError).Err, `permission denied`)
		assert.Nil(t, cfg)
	})

	t.Run("NotYAML", func(t *testing.T) {
		name := writeConfig(t, nil)
		require.NoError(t, ioutil.WriteFile(name, []byte(`not YAML`), 0666))
		defer removeConfig(t, name)

		cfg, err := loadFromFile(name)
		require.IsType(t, (*yaml.TypeError)(nil), err)
		assert.EqualError(t, err, "yaml: unmarshal errors:\n  line 1: cannot unmarshal !!str `not YAML` into config.Config")
		assert.Nil(t, cfg)
	})
}

func TestGet(t *testing.T) {
	t.Run("OnlyFlags", func(t *testing.T) {
		actual, configFilepath, err := get([]string{
			"--id=agent-id",
			"--listen-port=9999",
			"--server-address=127.0.0.1",
		}, logrus.WithField("test", t.Name()))
		require.NoError(t, err)

		expected := &Config{
			ID:            "agent-id",
			ListenAddress: "127.0.0.1",
			ListenPort:    9999,
			Server: Server{
				Address: "127.0.0.1:443",
			},
			Paths: Paths{
				ExportersBase:    "/usr/local/percona/pmm2/exporters",
				NodeExporter:     "/usr/local/percona/pmm2/exporters/node_exporter",
				MySQLdExporter:   "/usr/local/percona/pmm2/exporters/mysqld_exporter",
				MongoDBExporter:  "/usr/local/percona/pmm2/exporters/mongodb_exporter",
				PostgresExporter: "/usr/local/percona/pmm2/exporters/postgres_exporter",
				ProxySQLExporter: "/usr/local/percona/pmm2/exporters/proxysql_exporter",
				RDSExporter:      "/usr/local/percona/pmm2/exporters/rds_exporter",
				VMAgent:          "/usr/local/percona/pmm2/exporters/vmagent",
				TempDir:          os.TempDir(),
				PTSummary:        "/usr/local/percona/pmm2/tools/pt-summary",
<<<<<<< HEAD
				PTMySqlSummary:   "/usr/local/percona/pmm2/tools/pt-mysql-summary",
=======
				PTPgSummary:      "/usr/local/percona/pmm2/tools/pt-pg-summary",
>>>>>>> fee2c974
				PTMongoDBSummary: "/usr/local/percona/pmm2/tools/pt-mongodb-summary",
			},
			Ports: Ports{
				Min: 42000,
				Max: 51999,
			},
		}
		assert.Equal(t, expected, actual)
		assert.Empty(t, configFilepath)
	})

	t.Run("OnlyConfig", func(t *testing.T) {
		name := writeConfig(t, &Config{
			ID:            "agent-id",
			ListenAddress: "0.0.0.0",
			Server: Server{
				Address: "127.0.0.1",
			},
		})
		defer removeConfig(t, name)

		actual, configFilepath, err := get([]string{
			"--config-file=" + name,
		}, logrus.WithField("test", t.Name()))
		require.NoError(t, err)

		expected := &Config{
			ID:            "agent-id",
			ListenAddress: "0.0.0.0",
			ListenPort:    7777,
			Server: Server{
				Address: "127.0.0.1:443",
			},
			Paths: Paths{
				ExportersBase:    "/usr/local/percona/pmm2/exporters",
				NodeExporter:     "/usr/local/percona/pmm2/exporters/node_exporter",
				MySQLdExporter:   "/usr/local/percona/pmm2/exporters/mysqld_exporter",
				MongoDBExporter:  "/usr/local/percona/pmm2/exporters/mongodb_exporter",
				PostgresExporter: "/usr/local/percona/pmm2/exporters/postgres_exporter",
				ProxySQLExporter: "/usr/local/percona/pmm2/exporters/proxysql_exporter",
				RDSExporter:      "/usr/local/percona/pmm2/exporters/rds_exporter",
				VMAgent:          "/usr/local/percona/pmm2/exporters/vmagent",
				TempDir:          os.TempDir(),
				PTSummary:        "/usr/local/percona/pmm2/tools/pt-summary",
				PTPgSummary:      "/usr/local/percona/pmm2/tools/pt-pg-summary",
				PTMongoDBSummary: "/usr/local/percona/pmm2/tools/pt-mongodb-summary",
				PTMySqlSummary:   "/usr/local/percona/pmm2/tools/pt-mysql-summary",
			},
			Ports: Ports{
				Min: 42000,
				Max: 51999,
			},
		}
		assert.Equal(t, expected, actual)
		assert.Equal(t, name, configFilepath)
	})

	t.Run("Mix", func(t *testing.T) {
		name := writeConfig(t, &Config{
			ID: "config-id",
			Server: Server{
				Address: "127.0.0.1",
			},
		})
		defer removeConfig(t, name)

		actual, configFilepath, err := get([]string{
			"--config-file=" + name,
			"--id=flag-id",
			"--debug",
		}, logrus.WithField("test", t.Name()))
		require.NoError(t, err)

		expected := &Config{
			ID:            "flag-id",
			ListenAddress: "127.0.0.1",
			ListenPort:    7777,
			Server: Server{
				Address: "127.0.0.1:443",
			},
			Paths: Paths{
				ExportersBase:    "/usr/local/percona/pmm2/exporters",
				NodeExporter:     "/usr/local/percona/pmm2/exporters/node_exporter",
				MySQLdExporter:   "/usr/local/percona/pmm2/exporters/mysqld_exporter",
				MongoDBExporter:  "/usr/local/percona/pmm2/exporters/mongodb_exporter",
				PostgresExporter: "/usr/local/percona/pmm2/exporters/postgres_exporter",
				ProxySQLExporter: "/usr/local/percona/pmm2/exporters/proxysql_exporter",
				RDSExporter:      "/usr/local/percona/pmm2/exporters/rds_exporter",
				VMAgent:          "/usr/local/percona/pmm2/exporters/vmagent",
				TempDir:          os.TempDir(),
				PTSummary:        "/usr/local/percona/pmm2/tools/pt-summary",
<<<<<<< HEAD
				PTMySqlSummary:   "/usr/local/percona/pmm2/tools/pt-mysql-summary",
=======
				PTPgSummary:      "/usr/local/percona/pmm2/tools/pt-pg-summary",
>>>>>>> fee2c974
				PTMongoDBSummary: "/usr/local/percona/pmm2/tools/pt-mongodb-summary",
			},
			Ports: Ports{
				Min: 42000,
				Max: 51999,
			},
			Debug: true,
		}
		assert.Equal(t, expected, actual)
		assert.Equal(t, name, configFilepath)
	})

	t.Run("MixExportersBase", func(t *testing.T) {
		name := writeConfig(t, &Config{
			ID: "config-id",
			Server: Server{
				Address: "127.0.0.1",
			},
			Paths: Paths{
				PostgresExporter: "/bar/postgres_exporter",
				ProxySQLExporter: "pro_exporter",
			},
		})
		defer removeConfig(t, name)

		actual, configFilepath, err := get([]string{
			"--config-file=" + name,
			"--id=flag-id",
			"--debug",
			"--paths-exporters_base=/base",
			"--paths-mysqld_exporter=/foo/mysqld_exporter",
			"--paths-mongodb_exporter=mongo_exporter",
		}, logrus.WithField("test", t.Name()))
		require.NoError(t, err)

		expected := &Config{
			ID:            "flag-id",
			ListenAddress: "127.0.0.1",
			ListenPort:    7777,
			Server: Server{
				Address: "127.0.0.1:443",
			},
			Paths: Paths{
				ExportersBase:    "/base",
				NodeExporter:     "/base/node_exporter",    // default value
				MySQLdExporter:   "/foo/mysqld_exporter",   // respect absolute value from flag
				MongoDBExporter:  "/base/mongo_exporter",   // respect relative value from flag
				PostgresExporter: "/bar/postgres_exporter", // respect absolute value from config file
				ProxySQLExporter: "/base/pro_exporter",     // respect relative value from config file
				RDSExporter:      "/base/rds_exporter",     // default value
				VMAgent:          "/base/vmagent",          // default value
				TempDir:          os.TempDir(),
				PTSummary:        "/usr/local/percona/pmm2/tools/pt-summary",
				PTPgSummary:      "/usr/local/percona/pmm2/tools/pt-pg-summary",
				PTMongoDBSummary: "/usr/local/percona/pmm2/tools/pt-mongodb-summary",
				PTMySqlSummary:   "/usr/local/percona/pmm2/tools/pt-mysql-summary",
			},
			Ports: Ports{
				Min: 42000,
				Max: 51999,
			},
			Debug: true,
		}
		assert.Equal(t, expected, actual)
		assert.Equal(t, name, configFilepath)
	})

	t.Run("NoFile", func(t *testing.T) {
		wd, err := os.Getwd()
		require.NoError(t, err)
		name := t.Name()
		actual, configFilepath, err := get([]string{
			"--config-file=" + name,
			"--id=flag-id",
			"--debug",
		}, logrus.WithField("test", t.Name()))
		expected := &Config{
			ID:            "flag-id",
			ListenAddress: "127.0.0.1",
			ListenPort:    7777,
			Paths: Paths{
				ExportersBase:    "/usr/local/percona/pmm2/exporters",
				NodeExporter:     "/usr/local/percona/pmm2/exporters/node_exporter",
				MySQLdExporter:   "/usr/local/percona/pmm2/exporters/mysqld_exporter",
				MongoDBExporter:  "/usr/local/percona/pmm2/exporters/mongodb_exporter",
				PostgresExporter: "/usr/local/percona/pmm2/exporters/postgres_exporter",
				ProxySQLExporter: "/usr/local/percona/pmm2/exporters/proxysql_exporter",
				RDSExporter:      "/usr/local/percona/pmm2/exporters/rds_exporter",
				VMAgent:          "/usr/local/percona/pmm2/exporters/vmagent",
				TempDir:          os.TempDir(),
				PTSummary:        "/usr/local/percona/pmm2/tools/pt-summary",
				PTPgSummary:      "/usr/local/percona/pmm2/tools/pt-pg-summary",
				PTMongoDBSummary: "/usr/local/percona/pmm2/tools/pt-mongodb-summary",
				PTMySqlSummary:   "/usr/local/percona/pmm2/tools/pt-mysql-summary",
			},
			Ports: Ports{
				Min: 42000,
				Max: 51999,
			},
			Debug: true,
		}
		assert.Equal(t, expected, actual)
		assert.Equal(t, filepath.Join(wd, name), configFilepath)
		assert.Equal(t, ErrConfigFileDoesNotExist(filepath.Join(wd, name)), err)
	})
}

func TestFilteredURL(t *testing.T) {
	s := &Server{
		Address:  "1.2.3.4:443",
		Username: "username",
	}
	require.Equal(t, "https://username@1.2.3.4:443/", s.URL().String())
	require.Equal(t, "https://username@1.2.3.4:443/", s.FilteredURL())

	for _, password := range []string{
		"password",
		"$&+,/:*;=?@", // all special reserved characters from RFC plus *
	} {
		t.Run(password, func(t *testing.T) {
			s.Password = password
			assert.Equal(t, "https://username:***@1.2.3.4:443/", s.FilteredURL())
		})
	}
}<|MERGE_RESOLUTION|>--- conflicted
+++ resolved
@@ -106,11 +106,8 @@
 				VMAgent:          "/usr/local/percona/pmm2/exporters/vmagent",
 				TempDir:          os.TempDir(),
 				PTSummary:        "/usr/local/percona/pmm2/tools/pt-summary",
-<<<<<<< HEAD
-				PTMySqlSummary:   "/usr/local/percona/pmm2/tools/pt-mysql-summary",
-=======
-				PTPgSummary:      "/usr/local/percona/pmm2/tools/pt-pg-summary",
->>>>>>> fee2c974
+				PTPgSummary:      "/usr/local/percona/pmm2/tools/pt-pg-summary",
+				PTMySqlSummary:   "/usr/local/percona/pmm2/tools/pt-mysql-summary",
 				PTMongoDBSummary: "/usr/local/percona/pmm2/tools/pt-mongodb-summary",
 			},
 			Ports: Ports{
@@ -202,11 +199,8 @@
 				VMAgent:          "/usr/local/percona/pmm2/exporters/vmagent",
 				TempDir:          os.TempDir(),
 				PTSummary:        "/usr/local/percona/pmm2/tools/pt-summary",
-<<<<<<< HEAD
-				PTMySqlSummary:   "/usr/local/percona/pmm2/tools/pt-mysql-summary",
-=======
-				PTPgSummary:      "/usr/local/percona/pmm2/tools/pt-pg-summary",
->>>>>>> fee2c974
+				PTPgSummary:      "/usr/local/percona/pmm2/tools/pt-pg-summary",
+				PTMySqlSummary:   "/usr/local/percona/pmm2/tools/pt-mysql-summary",
 				PTMongoDBSummary: "/usr/local/percona/pmm2/tools/pt-mongodb-summary",
 			},
 			Ports: Ports{
