// pmm-agent
// Copyright 2019 Percona LLC
//
// Licensed under the Apache License, Version 2.0 (the "License");
// you may not use this file except in compliance with the License.
// You may obtain a copy of the License at
//
//  http://www.apache.org/licenses/LICENSE-2.0
//
// Unless required by applicable law or agreed to in writing, software
// distributed under the License is distributed on an "AS IS" BASIS,
// WITHOUT WARRANTIES OR CONDITIONS OF ANY KIND, either express or implied.
// See the License for the specific language governing permissions and
// limitations under the License.

// Package config provides access to pmm-agent configuration.
package config

import (
	"fmt"
	"io/ioutil"
	"net"
	"net/url"
	"os"
	"path/filepath"
	"strconv"
	"strings"

	"github.com/percona/pmm/utils/nodeinfo"
	"github.com/percona/pmm/version"
	"github.com/sirupsen/logrus"
	"gopkg.in/alecthomas/kingpin.v2"
	"gopkg.in/yaml.v3"
)

// Server represents PMM Server configuration.
type Server struct {
	Address     string `yaml:"address"`
	Username    string `yaml:"username"`
	Password    string `yaml:"password"`
	InsecureTLS bool   `yaml:"insecure-tls"`

	WithoutTLS bool `yaml:"without-tls,omitempty"` // for development and testing
}

// URL returns base PMM Server URL for JSON APIs.
func (s *Server) URL() *url.URL {
	if s.Address == "" {
		return nil
	}

	var user *url.Userinfo
	switch {
	case s.Password != "":
		user = url.UserPassword(s.Username, s.Password)
	case s.Username != "":
		user = url.User(s.Username)
	}
	return &url.URL{
		Scheme: "https",
		User:   user,
		Host:   s.Address,
		Path:   "/",
	}
}

// FilteredURL returns URL with redacted password.
func (s *Server) FilteredURL() string {
	u := s.URL()
	if u == nil {
		return ""
	}

	if _, ps := u.User.Password(); ps {
		u.User = url.UserPassword(u.User.Username(), "***")
	}

	// unescape ***; url.unescape and url.encodeUserPassword are not exported, so use strings.Replace
	return strings.Replace(u.String(), ":%2A%2A%2A@", ":***@", -1)
}

// Paths represents binaries paths configuration.
type Paths struct {
	ExportersBase    string `yaml:"exporters_base"`
	NodeExporter     string `yaml:"node_exporter"`
	MySQLdExporter   string `yaml:"mysqld_exporter"`
	MongoDBExporter  string `yaml:"mongodb_exporter"`
	PostgresExporter string `yaml:"postgres_exporter"`
	ProxySQLExporter string `yaml:"proxysql_exporter"`
	RDSExporter      string `yaml:"rds_exporter"`

	VMAgent string `yaml:"vmagent"`

	TempDir string `yaml:"tempdir"`

	PTSummary        string `yaml:"pt_summary"`
<<<<<<< HEAD
	PTMySqlSummary   string `yaml:"pt_mysql_summary"`
=======
	PTPgSummary      string `yaml:"pt_pg_summary"`
>>>>>>> fee2c974
	PTMongoDBSummary string `yaml:"pt_mongodb_summary"`

	SlowLogFilePrefix string `yaml:"slowlog_file_prefix,omitempty"` // for development and testing
}

// Ports represents ports configuration.
type Ports struct {
	Min uint16 `yaml:"min"`
	Max uint16 `yaml:"max"`
}

// Setup contains `pmm-agent setup` flag and argument values.
// It is never stored in configuration file.
type Setup struct {
	NodeType          string
	NodeName          string
	MachineID         string
	Distro            string
	ContainerID       string
	ContainerName     string
	NodeModel         string
	Region            string
	Az                string
	Address           string
	MetricsMode       string
	DisableCollectors string

	Force            bool
	SkipRegistration bool
}

// Config represents pmm-agent's configuration.
//nolint:maligned
type Config struct {
	// no config file there

	ID            string `yaml:"id"`
	ListenAddress string `yaml:"listen-address"`
	ListenPort    uint16 `yaml:"listen-port"`

	Server Server `yaml:"server"`
	Paths  Paths  `yaml:"paths"`
	Ports  Ports  `yaml:"ports"`

	Debug bool `yaml:"debug"`
	Trace bool `yaml:"trace"`

	Setup Setup `yaml:"-"`
}

// ErrConfigFileDoesNotExist error is returned from Get method if configuration file is expected,
// but does not exist.
type ErrConfigFileDoesNotExist string

func (e ErrConfigFileDoesNotExist) Error() string {
	return fmt.Sprintf("configuration file %s does not exist", string(e))
}

// Get parses command-line flags, environment variables and configuration file
// (if --config-file/PMM_AGENT_CONFIG_FILE is defined).
// It returns configuration, configuration file path (value of -config-file/PMM_AGENT_CONFIG_FILE, may be empty),
// and any encountered error. That error may be ErrConfigFileDoesNotExist if configuration file path is not empty,
// but file itself does not exist. Configuration from command-line flags and environment variables
// is still returned in this case.
func Get(l *logrus.Entry) (*Config, string, error) {
	return get(os.Args[1:], l)
}

// get is Get for unit tests: it parses args instead of command-line.
func get(args []string, l *logrus.Entry) (cfg *Config, configFileF string, err error) {
	// tweak configuration on exit to cover all return points
	defer func() {
		if cfg == nil {
			return
		}

		// set default values
		if cfg.ListenAddress == "" {
			cfg.ListenAddress = "127.0.0.1"
		}
		if cfg.ListenPort == 0 {
			cfg.ListenPort = 7777
		}
		if cfg.Ports.Min == 0 {
			cfg.Ports.Min = 42000 // for minimal compatibility with PMM Client 1.x firewall rules and documentation
		}
		if cfg.Ports.Max == 0 {
			cfg.Ports.Max = 51999
		}
		for sp, v := range map[*string]string{
			&cfg.Paths.ExportersBase:    "/usr/local/percona/pmm2/exporters",
			&cfg.Paths.NodeExporter:     "node_exporter",
			&cfg.Paths.MySQLdExporter:   "mysqld_exporter",
			&cfg.Paths.MongoDBExporter:  "mongodb_exporter",
			&cfg.Paths.PostgresExporter: "postgres_exporter",
			&cfg.Paths.ProxySQLExporter: "proxysql_exporter",
			&cfg.Paths.RDSExporter:      "rds_exporter",
			&cfg.Paths.VMAgent:          "vmagent",
			&cfg.Paths.TempDir:          os.TempDir(),
			&cfg.Paths.PTSummary:        "/usr/local/percona/pmm2/tools/pt-summary",
			&cfg.Paths.PTPgSummary:      "/usr/local/percona/pmm2/tools/pt-pg-summary",
			&cfg.Paths.PTMongoDBSummary: "/usr/local/percona/pmm2/tools/pt-mongodb-summary",
			&cfg.Paths.PTMySqlSummary:   "/usr/local/percona/pmm2/tools/pt-mysql-summary",
		} {
			if *sp == "" {
				*sp = v
			}
		}

		if cfg.Paths.ExportersBase != "" {
			if abs, _ := filepath.Abs(cfg.Paths.ExportersBase); abs != "" {
				cfg.Paths.ExportersBase = abs
			}
		}

		for _, sp := range []*string{
			&cfg.Paths.NodeExporter,
			&cfg.Paths.MySQLdExporter,
			&cfg.Paths.MongoDBExporter,
			&cfg.Paths.PostgresExporter,
			&cfg.Paths.ProxySQLExporter,
			&cfg.Paths.RDSExporter,
			&cfg.Paths.VMAgent,
		} {
			if cfg.Paths.ExportersBase != "" && !filepath.IsAbs(*sp) {
				*sp = filepath.Join(cfg.Paths.ExportersBase, *sp)
			}
			l.Infof("Using %s", *sp)
		}

		if cfg.Server.Address != "" {
			if _, _, e := net.SplitHostPort(cfg.Server.Address); e != nil {
				host := cfg.Server.Address
				cfg.Server.Address = net.JoinHostPort(host, "443")
				l.Infof("Updating PMM Server address from %q to %q.", host, cfg.Server.Address)
			}
		}

		// enabled cross-component PMM_DEBUG and PMM_TRACE take priority
		if b, _ := strconv.ParseBool(os.Getenv("PMM_DEBUG")); b {
			cfg.Debug = true
		}
		if b, _ := strconv.ParseBool(os.Getenv("PMM_TRACE")); b {
			cfg.Trace = true
		}
	}()

	// parse command-line flags and environment variables
	cfg = new(Config)
	app, cfgFileF := Application(cfg)
	if _, err = app.Parse(args); err != nil {
		return
	}
	if *cfgFileF == "" {
		return
	}

	if configFileF, err = filepath.Abs(*cfgFileF); err != nil {
		return
	}
	l.Infof("Loading configuration file %s.", configFileF)
	fileCfg, err := loadFromFile(configFileF)
	if err != nil {
		return
	}

	// re-parse flags into configuration from file
	app, _ = Application(fileCfg)
	if _, err = app.Parse(args); err != nil {
		return
	}

	cfg = fileCfg
	return //nolint:nakedret
}

// Application returns kingpin application that will parse command-line flags and environment variables
// (but not configuration file) into cfg except --config-file/PMM_AGENT_CONFIG_FILE that is returned separately.
func Application(cfg *Config) (*kingpin.Application, *string) {
	app := kingpin.New("pmm-agent", fmt.Sprintf("Version %s", version.Version))
	app.HelpFlag.Short('h')
	app.Version(version.FullInfo())

	app.Command("run", "Run pmm-agent (default command)").Default()

	// All `app` flags should be optional and should not have non-zero default values for:
	// * `pmm-agent setup` to work;
	// * correct configuration file loading.
	// See `get` above for the actual default values.

	configFileF := app.Flag("config-file", "Configuration file path [PMM_AGENT_CONFIG_FILE]").
		Envar("PMM_AGENT_CONFIG_FILE").PlaceHolder("</path/to/pmm-agent.yaml>").String()

	app.Flag("id", "ID of this pmm-agent [PMM_AGENT_ID]").
		Envar("PMM_AGENT_ID").PlaceHolder("</agent_id/...>").StringVar(&cfg.ID)
	app.Flag("listen-address", "Agent local API address [PMM_AGENT_LISTEN_ADDRESS]").
		Envar("PMM_AGENT_LISTEN_ADDRESS").StringVar(&cfg.ListenAddress)
	app.Flag("listen-port", "Agent local API port [PMM_AGENT_LISTEN_PORT]").
		Envar("PMM_AGENT_LISTEN_PORT").Uint16Var(&cfg.ListenPort)

	app.Flag("server-address", "PMM Server address [PMM_AGENT_SERVER_ADDRESS]").
		Envar("PMM_AGENT_SERVER_ADDRESS").PlaceHolder("<host:port>").StringVar(&cfg.Server.Address)
	app.Flag("server-username", "Username to connect to PMM Server [PMM_AGENT_SERVER_USERNAME]").
		Envar("PMM_AGENT_SERVER_USERNAME").StringVar(&cfg.Server.Username)
	app.Flag("server-password", "Password to connect to PMM Server [PMM_AGENT_SERVER_PASSWORD]").
		Envar("PMM_AGENT_SERVER_PASSWORD").StringVar(&cfg.Server.Password)
	app.Flag("server-insecure-tls", "Skip PMM Server TLS certificate validation [PMM_AGENT_SERVER_INSECURE_TLS]").
		Envar("PMM_AGENT_SERVER_INSECURE_TLS").BoolVar(&cfg.Server.InsecureTLS)
	// no flag for WithoutTLS - it is only for development and testing

	app.Flag("paths-exporters_base", "Base path for exporters to use [PMM_AGENT_PATHS_EXPORTERS_BASE]").
		Envar("PMM_AGENT_PATHS_EXPORTERS_BASE").StringVar(&cfg.Paths.ExportersBase)
	app.Flag("paths-node_exporter", "Path to node_exporter to use [PMM_AGENT_PATHS_NODE_EXPORTER]").
		Envar("PMM_AGENT_PATHS_NODE_EXPORTER").StringVar(&cfg.Paths.NodeExporter)
	app.Flag("paths-mysqld_exporter", "Path to mysqld_exporter to use [PMM_AGENT_PATHS_MYSQLD_EXPORTER]").
		Envar("PMM_AGENT_PATHS_MYSQLD_EXPORTER").StringVar(&cfg.Paths.MySQLdExporter)
	app.Flag("paths-mongodb_exporter", "Path to mongodb_exporter to use [PMM_AGENT_PATHS_MONGODB_EXPORTER]").
		Envar("PMM_AGENT_PATHS_MONGODB_EXPORTER").StringVar(&cfg.Paths.MongoDBExporter)
	app.Flag("paths-postgres_exporter", "Path to postgres_exporter to use [PMM_AGENT_PATHS_POSTGRES_EXPORTER]").
		Envar("PMM_AGENT_PATHS_POSTGRES_EXPORTER").StringVar(&cfg.Paths.PostgresExporter)
	app.Flag("paths-proxysql_exporter", "Path to proxysql_exporter to use [PMM_AGENT_PATHS_PROXYSQL_EXPORTER]").
		Envar("PMM_AGENT_PATHS_PROXYSQL_EXPORTER").StringVar(&cfg.Paths.ProxySQLExporter)
	app.Flag("paths-pt-summary", "Path to pt summary to use [PMM_AGENT_PATHS_PT_SUMMARY]").
		Envar("PMM_AGENT_PATHS_PT_SUMMARY").StringVar(&cfg.Paths.PTSummary)
	app.Flag("paths-pt-pg-summary", "Path to pt-pg-summary to use [PMM_AGENT_PATHS_PT_PG_SUMMARY]").
		Envar("PMM_AGENT_PATHS_PT_PG_SUMMARY").StringVar(&cfg.Paths.PTPgSummary)
	app.Flag("paths-pt-mongodb-summary", "Path to pt mongodb summary to use [PMM_AGENT_PATHS_PT_MONGODB_SUMMARY]").
		Envar("PMM_AGENT_PATHS_PT_MONGODB_SUMMARY").StringVar(&cfg.Paths.PTMongoDBSummary)
	app.Flag("paths-pt-mysql-summary", "Path to pt my sql summary to use [PMM_AGENT_PATHS_PT_MYSQL_SUMMARY]").
		Envar("PMM_AGENT_PATHS_PT_MYSQL_SUMMARY").StringVar(&cfg.Paths.PTMySqlSummary)
	app.Flag("paths-tempdir", "Temporary directory for exporters [PMM_AGENT_PATHS_TEMPDIR]").
		Envar("PMM_AGENT_PATHS_TEMPDIR").StringVar(&cfg.Paths.TempDir)
	// no flag for SlowLogFilePrefix - it is only for development and testing

	app.Flag("ports-min", "Minimal allowed port number for listening sockets [PMM_AGENT_PORTS_MIN]").
		Envar("PMM_AGENT_PORTS_MIN").Uint16Var(&cfg.Ports.Min)
	app.Flag("ports-max", "Maximal allowed port number for listening sockets [PMM_AGENT_PORTS_MAX]").
		Envar("PMM_AGENT_PORTS_MAX").Uint16Var(&cfg.Ports.Max)

	app.Flag("debug", "Enable debug output [PMM_AGENT_DEBUG]").
		Envar("PMM_AGENT_DEBUG").BoolVar(&cfg.Debug)
	app.Flag("trace", "Enable trace output (implies debug) [PMM_AGENT_TRACE]").
		Envar("PMM_AGENT_TRACE").BoolVar(&cfg.Trace)

	setupCmd := app.Command("setup", "Configure local pmm-agent")
	nodeinfo := nodeinfo.Get()

	if nodeinfo.PublicAddress == "" {
		help := "Node address [PMM_AGENT_SETUP_NODE_ADDRESS]"
		setupCmd.Arg("node-address", help).Required().
			Envar("PMM_AGENT_SETUP_NODE_ADDRESS").StringVar(&cfg.Setup.Address)
	} else {
		help := fmt.Sprintf("Node address (autodetected default: %s) [PMM_AGENT_SETUP_NODE_ADDRESS]", nodeinfo.PublicAddress)
		setupCmd.Arg("node-address", help).Default(nodeinfo.PublicAddress).
			Envar("PMM_AGENT_SETUP_NODE_ADDRESS").StringVar(&cfg.Setup.Address)
	}

	nodeTypeKeys := []string{"generic", "container"}
	nodeTypeDefault := "generic"
	if nodeinfo.Container {
		nodeTypeDefault = "container"
	}
	nodeTypeHelp := fmt.Sprintf("Node type, one of: %s (default: %s) [PMM_AGENT_SETUP_NODE_TYPE]", strings.Join(nodeTypeKeys, ", "), nodeTypeDefault)
	setupCmd.Arg("node-type", nodeTypeHelp).Default(nodeTypeDefault).
		Envar("PMM_AGENT_SETUP_NODE_TYPE").EnumVar(&cfg.Setup.NodeType, nodeTypeKeys...)

	hostname, _ := os.Hostname()
	nodeNameHelp := fmt.Sprintf("Node name (autodetected default: %s) [PMM_AGENT_SETUP_NODE_NAME]", hostname)
	setupCmd.Arg("node-name", nodeNameHelp).Default(hostname).
		Envar("PMM_AGENT_SETUP_NODE_NAME").StringVar(&cfg.Setup.NodeName)

	var defaultMachineID string
	if nodeinfo.MachineID != "" {
		defaultMachineID = "/machine_id/" + nodeinfo.MachineID
	}
	setupCmd.Flag("machine-id", "Node machine-id (default is autodetected) [PMM_AGENT_SETUP_MACHINE_ID]").Default(defaultMachineID).
		Envar("PMM_AGENT_SETUP_MACHINE_ID").StringVar(&cfg.Setup.MachineID)
	setupCmd.Flag("distro", "Node OS distribution (default is autodetected) [PMM_AGENT_SETUP_DISTRO]").Default(nodeinfo.Distro).
		Envar("PMM_AGENT_SETUP_DISTRO").StringVar(&cfg.Setup.Distro)
	setupCmd.Flag("container-id", "Container ID [PMM_AGENT_SETUP_CONTAINER_ID]").
		Envar("PMM_AGENT_SETUP_CONTAINER_ID").StringVar(&cfg.Setup.ContainerID)
	setupCmd.Flag("container-name", "Container name [PMM_AGENT_SETUP_CONTAINER_NAME]").
		Envar("PMM_AGENT_SETUP_CONTAINER_NAME").StringVar(&cfg.Setup.ContainerName)
	setupCmd.Flag("node-model", "Node model [PMM_AGENT_SETUP_NODE_MODEL]").
		Envar("PMM_AGENT_SETUP_NODE_MODEL").StringVar(&cfg.Setup.NodeModel)
	setupCmd.Flag("region", "Node region [PMM_AGENT_SETUP_REGION]").
		Envar("PMM_AGENT_SETUP_REGION").StringVar(&cfg.Setup.Region)
	setupCmd.Flag("az", "Node availability zone [PMM_AGENT_SETUP_AZ]").
		Envar("PMM_AGENT_SETUP_AZ").StringVar(&cfg.Setup.Az)

	setupCmd.Flag("force", "Remove Node with that name with all dependent Services and Agents if one exist [PMM_AGENT_SETUP_FORCE]").
		Envar("PMM_AGENT_SETUP_FORCE").BoolVar(&cfg.Setup.Force)
	setupCmd.Flag("skip-registration", "Skip registration on PMM Server [PMM_AGENT_SETUP_SKIP_REGISTRATION]").
		Envar("PMM_AGENT_SETUP_SKIP_REGISTRATION").BoolVar(&cfg.Setup.SkipRegistration)
	setupCmd.Flag("metrics-mode", "Metrics flow mode for agents node-exporter, can be push - agent will push metrics,"+
		"pull - server scrape metrics from agent  or auto - chosen by server. [PMM_AGENT_SETUP_METRICS_MODE]").
		Envar("PMM_AGENT_SETUP_METRICS_MODE").Default("auto").EnumVar(&cfg.Setup.MetricsMode, "auto", "push", "pull")
	setupCmd.Flag("disable-collectors", "Comma-separated list of collector names to exclude from exporter. [PMM_AGENT_SETUP_METRICS_MODE]").
		Envar("PMM_AGENT_SETUP_DISABLE_COLLECTORS").Default("").StringVar(&cfg.Setup.DisableCollectors)

	return app, configFileF
}

// loadFromFile loads configuration from file.
// As a special case, if file does not exist, it returns ErrConfigFileDoesNotExist.
// Other errors are returned if file exists, but configuration can't be loaded due to permission problems,
// YAML parsing problems, etc.
func loadFromFile(path string) (*Config, error) {
	if _, err := os.Stat(path); os.IsNotExist(err) {
		return nil, ErrConfigFileDoesNotExist(path)
	}

	b, err := ioutil.ReadFile(path) //nolint:gosec
	if err != nil {
		return nil, err
	}
	cfg := new(Config)
	if err = yaml.Unmarshal(b, cfg); err != nil {
		return nil, err
	}
	return cfg, nil
}

// SaveToFile saves configuration to file.
// No special cases.
func SaveToFile(path string, cfg *Config, comment string) error {
	b, err := yaml.Marshal(cfg)
	if err != nil {
		return err
	}

	var res []byte
	if comment != "" {
		res = []byte("# " + comment + "\n")
	}
	res = append(res, "---\n"...)
	res = append(res, b...)
	return ioutil.WriteFile(path, res, 0640)
}<|MERGE_RESOLUTION|>--- conflicted
+++ resolved
@@ -94,11 +94,8 @@
 	TempDir string `yaml:"tempdir"`
 
 	PTSummary        string `yaml:"pt_summary"`
-<<<<<<< HEAD
+	PTPgSummary      string `yaml:"pt_pg_summary"`
 	PTMySqlSummary   string `yaml:"pt_mysql_summary"`
-=======
-	PTPgSummary      string `yaml:"pt_pg_summary"`
->>>>>>> fee2c974
 	PTMongoDBSummary string `yaml:"pt_mongodb_summary"`
 
 	SlowLogFilePrefix string `yaml:"slowlog_file_prefix,omitempty"` // for development and testing
