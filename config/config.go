// pmm-agent
// Copyright 2019 Percona LLC
//
// Licensed under the Apache License, Version 2.0 (the "License");
// you may not use this file except in compliance with the License.
// You may obtain a copy of the License at
//
//  http://www.apache.org/licenses/LICENSE-2.0
//
// Unless required by applicable law or agreed to in writing, software
// distributed under the License is distributed on an "AS IS" BASIS,
// WITHOUT WARRANTIES OR CONDITIONS OF ANY KIND, either express or implied.
// See the License for the specific language governing permissions and
// limitations under the License.

// Package config provides access to pmm-agent configuration.
package config

import (
	"fmt"
	"io/ioutil"
	"net"
	"net/url"
	"os"
	"path/filepath"
	"strconv"
	"strings"

	"github.com/percona/pmm/utils/nodeinfo"
	"github.com/percona/pmm/version"
	"github.com/sirupsen/logrus"
	"gopkg.in/alecthomas/kingpin.v2"
	"gopkg.in/yaml.v3"
)

// Server represents PMM Server configuration.
type Server struct {
	Address     string `yaml:"address"`
	Username    string `yaml:"username"`
	Password    string `yaml:"password"`
	InsecureTLS bool   `yaml:"insecure-tls"`

	WithoutTLS bool `yaml:"without-tls,omitempty"` // for development and testing
}

// URL returns base PMM Server URL for JSON APIs.
func (s *Server) URL() *url.URL {
	if s.Address == "" {
		return nil
	}

	var user *url.Userinfo
	switch {
	case s.Password != "":
		user = url.UserPassword(s.Username, s.Password)
	case s.Username != "":
		user = url.User(s.Username)
	}
	return &url.URL{
		Scheme: "https",
		User:   user,
		Host:   s.Address,
		Path:   "/",
	}
}

// FilteredURL returns URL with redacted password.
func (s *Server) FilteredURL() string {
	u := s.URL()
	if u == nil {
		return ""
	}

	if _, ps := u.User.Password(); ps {
		u.User = url.UserPassword(u.User.Username(), "***")
	}

	// unescape ***; url.unescape and url.encodeUserPassword are not exported, so use strings.Replace
	return strings.Replace(u.String(), ":%2A%2A%2A@", ":***@", -1)
}

// Paths represents binaries paths configuration.
type Paths struct {
	ExportersBase    string `yaml:"exporters_base"`
	NodeExporter     string `yaml:"node_exporter"`
	MySQLdExporter   string `yaml:"mysqld_exporter"`
	MongoDBExporter  string `yaml:"mongodb_exporter"`
	PostgresExporter string `yaml:"postgres_exporter"`
	ProxySQLExporter string `yaml:"proxysql_exporter"`
	RDSExporter      string `yaml:"rds_exporter"`

	VMAgent string `yaml:"vmagent"`

	TempDir string `yaml:"tempdir"`

<<<<<<< HEAD
	PTSummary   string `yaml:"pt_summary"`
	PTPgSummary string `yaml:"pt_pg_summary"`
=======
	PTSummary        string `yaml:"pt_summary"`
	PTMongoDBSummary string `yaml:"pt_mongodb_summary"`
>>>>>>> 53dc1b11

	SlowLogFilePrefix string `yaml:"slowlog_file_prefix,omitempty"` // for development and testing
}

// Ports represents ports configuration.
type Ports struct {
	Min uint16 `yaml:"min"`
	Max uint16 `yaml:"max"`
}

// Setup contains `pmm-agent setup` flag and argument values.
// It is never stored in configuration file.
type Setup struct {
	NodeType          string
	NodeName          string
	MachineID         string
	Distro            string
	ContainerID       string
	ContainerName     string
	NodeModel         string
	Region            string
	Az                string
	Address           string
	MetricsMode       string
	DisableCollectors string

	Force            bool
	SkipRegistration bool
}

// Config represents pmm-agent's configuration.
//nolint:maligned
type Config struct {
	// no config file there

	ID            string `yaml:"id"`
	ListenAddress string `yaml:"listen-address"`
	ListenPort    uint16 `yaml:"listen-port"`

	Server Server `yaml:"server"`
	Paths  Paths  `yaml:"paths"`
	Ports  Ports  `yaml:"ports"`

	Debug bool `yaml:"debug"`
	Trace bool `yaml:"trace"`

	Setup Setup `yaml:"-"`
}

// ErrConfigFileDoesNotExist error is returned from Get method if configuration file is expected,
// but does not exist.
type ErrConfigFileDoesNotExist string

func (e ErrConfigFileDoesNotExist) Error() string {
	return fmt.Sprintf("configuration file %s does not exist", string(e))
}

// Get parses command-line flags, environment variables and configuration file
// (if --config-file/PMM_AGENT_CONFIG_FILE is defined).
// It returns configuration, configuration file path (value of -config-file/PMM_AGENT_CONFIG_FILE, may be empty),
// and any encountered error. That error may be ErrConfigFileDoesNotExist if configuration file path is not empty,
// but file itself does not exist. Configuration from command-line flags and environment variables
// is still returned in this case.
func Get(l *logrus.Entry) (*Config, string, error) {
	return get(os.Args[1:], l)
}

// get is Get for unit tests: it parses args instead of command-line.
func get(args []string, l *logrus.Entry) (cfg *Config, configFileF string, err error) {
	// tweak configuration on exit to cover all return points
	defer func() {
		if cfg == nil {
			return
		}

		// set default values
		if cfg.ListenAddress == "" {
			cfg.ListenAddress = "127.0.0.1"
		}
		if cfg.ListenPort == 0 {
			cfg.ListenPort = 7777
		}
		if cfg.Ports.Min == 0 {
			cfg.Ports.Min = 42000 // for minimal compatibility with PMM Client 1.x firewall rules and documentation
		}
		if cfg.Ports.Max == 0 {
			cfg.Ports.Max = 51999
		}
		for sp, v := range map[*string]string{
			&cfg.Paths.ExportersBase:    "/usr/local/percona/pmm2/exporters",
			&cfg.Paths.NodeExporter:     "node_exporter",
			&cfg.Paths.MySQLdExporter:   "mysqld_exporter",
			&cfg.Paths.MongoDBExporter:  "mongodb_exporter",
			&cfg.Paths.PostgresExporter: "postgres_exporter",
			&cfg.Paths.ProxySQLExporter: "proxysql_exporter",
			&cfg.Paths.RDSExporter:      "rds_exporter",
			&cfg.Paths.VMAgent:          "vmagent",
			&cfg.Paths.TempDir:          os.TempDir(),
			&cfg.Paths.PTSummary:        "/usr/local/percona/pmm2/tools/pt-summary",
<<<<<<< HEAD
			&cfg.Paths.PTPgSummary:      "/usr/local/percona/pmm2/tools/pt-pg-summary",
=======
			&cfg.Paths.PTMongoDBSummary: "/usr/local/percona/pmm2/tools/pt-mongodb-summary",
>>>>>>> 53dc1b11
		} {
			if *sp == "" {
				*sp = v
			}
		}

		if cfg.Paths.ExportersBase != "" {
			if abs, _ := filepath.Abs(cfg.Paths.ExportersBase); abs != "" {
				cfg.Paths.ExportersBase = abs
			}
		}

		for _, sp := range []*string{
			&cfg.Paths.NodeExporter,
			&cfg.Paths.MySQLdExporter,
			&cfg.Paths.MongoDBExporter,
			&cfg.Paths.PostgresExporter,
			&cfg.Paths.ProxySQLExporter,
			&cfg.Paths.RDSExporter,
			&cfg.Paths.VMAgent,
		} {
			if cfg.Paths.ExportersBase != "" && !filepath.IsAbs(*sp) {
				*sp = filepath.Join(cfg.Paths.ExportersBase, *sp)
			}
			l.Infof("Using %s", *sp)
		}

		if cfg.Server.Address != "" {
			if _, _, e := net.SplitHostPort(cfg.Server.Address); e != nil {
				host := cfg.Server.Address
				cfg.Server.Address = net.JoinHostPort(host, "443")
				l.Infof("Updating PMM Server address from %q to %q.", host, cfg.Server.Address)
			}
		}

		// enabled cross-component PMM_DEBUG and PMM_TRACE take priority
		if b, _ := strconv.ParseBool(os.Getenv("PMM_DEBUG")); b {
			cfg.Debug = true
		}
		if b, _ := strconv.ParseBool(os.Getenv("PMM_TRACE")); b {
			cfg.Trace = true
		}
	}()

	// parse command-line flags and environment variables
	cfg = new(Config)
	app, cfgFileF := Application(cfg)
	if _, err = app.Parse(args); err != nil {
		return
	}
	if *cfgFileF == "" {
		return
	}

	if configFileF, err = filepath.Abs(*cfgFileF); err != nil {
		return
	}
	l.Infof("Loading configuration file %s.", configFileF)
	fileCfg, err := loadFromFile(configFileF)
	if err != nil {
		return
	}

	// re-parse flags into configuration from file
	app, _ = Application(fileCfg)
	if _, err = app.Parse(args); err != nil {
		return
	}

	cfg = fileCfg
	return //nolint:nakedret
}

// Application returns kingpin application that will parse command-line flags and environment variables
// (but not configuration file) into cfg except --config-file/PMM_AGENT_CONFIG_FILE that is returned separately.
func Application(cfg *Config) (*kingpin.Application, *string) {
	app := kingpin.New("pmm-agent", fmt.Sprintf("Version %s", version.Version))
	app.HelpFlag.Short('h')
	app.Version(version.FullInfo())

	app.Command("run", "Run pmm-agent (default command)").Default()

	// All `app` flags should be optional and should not have non-zero default values for:
	// * `pmm-agent setup` to work;
	// * correct configuration file loading.
	// See `get` above for the actual default values.

	configFileF := app.Flag("config-file", "Configuration file path [PMM_AGENT_CONFIG_FILE]").
		Envar("PMM_AGENT_CONFIG_FILE").PlaceHolder("</path/to/pmm-agent.yaml>").String()

	app.Flag("id", "ID of this pmm-agent [PMM_AGENT_ID]").
		Envar("PMM_AGENT_ID").PlaceHolder("</agent_id/...>").StringVar(&cfg.ID)
	app.Flag("listen-address", "Agent local API address [PMM_AGENT_LISTEN_ADDRESS]").
		Envar("PMM_AGENT_LISTEN_ADDRESS").StringVar(&cfg.ListenAddress)
	app.Flag("listen-port", "Agent local API port [PMM_AGENT_LISTEN_PORT]").
		Envar("PMM_AGENT_LISTEN_PORT").Uint16Var(&cfg.ListenPort)

	app.Flag("server-address", "PMM Server address [PMM_AGENT_SERVER_ADDRESS]").
		Envar("PMM_AGENT_SERVER_ADDRESS").PlaceHolder("<host:port>").StringVar(&cfg.Server.Address)
	app.Flag("server-username", "Username to connect to PMM Server [PMM_AGENT_SERVER_USERNAME]").
		Envar("PMM_AGENT_SERVER_USERNAME").StringVar(&cfg.Server.Username)
	app.Flag("server-password", "Password to connect to PMM Server [PMM_AGENT_SERVER_PASSWORD]").
		Envar("PMM_AGENT_SERVER_PASSWORD").StringVar(&cfg.Server.Password)
	app.Flag("server-insecure-tls", "Skip PMM Server TLS certificate validation [PMM_AGENT_SERVER_INSECURE_TLS]").
		Envar("PMM_AGENT_SERVER_INSECURE_TLS").BoolVar(&cfg.Server.InsecureTLS)
	// no flag for WithoutTLS - it is only for development and testing

	app.Flag("paths-exporters_base", "Base path for exporters to use [PMM_AGENT_PATHS_EXPORTERS_BASE]").
		Envar("PMM_AGENT_PATHS_EXPORTERS_BASE").StringVar(&cfg.Paths.ExportersBase)
	app.Flag("paths-node_exporter", "Path to node_exporter to use [PMM_AGENT_PATHS_NODE_EXPORTER]").
		Envar("PMM_AGENT_PATHS_NODE_EXPORTER").StringVar(&cfg.Paths.NodeExporter)
	app.Flag("paths-mysqld_exporter", "Path to mysqld_exporter to use [PMM_AGENT_PATHS_MYSQLD_EXPORTER]").
		Envar("PMM_AGENT_PATHS_MYSQLD_EXPORTER").StringVar(&cfg.Paths.MySQLdExporter)
	app.Flag("paths-mongodb_exporter", "Path to mongodb_exporter to use [PMM_AGENT_PATHS_MONGODB_EXPORTER]").
		Envar("PMM_AGENT_PATHS_MONGODB_EXPORTER").StringVar(&cfg.Paths.MongoDBExporter)
	app.Flag("paths-postgres_exporter", "Path to postgres_exporter to use [PMM_AGENT_PATHS_POSTGRES_EXPORTER]").
		Envar("PMM_AGENT_PATHS_POSTGRES_EXPORTER").StringVar(&cfg.Paths.PostgresExporter)
	app.Flag("paths-proxysql_exporter", "Path to proxysql_exporter to use [PMM_AGENT_PATHS_PROXYSQL_EXPORTER]").
		Envar("PMM_AGENT_PATHS_PROXYSQL_EXPORTER").StringVar(&cfg.Paths.ProxySQLExporter)
	app.Flag("paths-pt-summary", "Path to pt summary to use [PMM_AGENT_PATHS_PT_SUMMARY]").
		Envar("PMM_AGENT_PATHS_PT_SUMMARY").StringVar(&cfg.Paths.PTSummary)
<<<<<<< HEAD
	app.Flag("paths-pt-pg-summary", "Path to pt-pg-summary to use [PMM_AGENT_PATHS_PT_PG_SUMMARY]").
		Envar("PMM_AGENT_PATHS_PT_PG_SUMMARY").StringVar(&cfg.Paths.PTPgSummary)
=======
	app.Flag("paths-pt-mongodb-summary", "Path to pt mongodb summary to use [PMM_AGENT_PATHS_PT_MONGODB_SUMMARY]").
		Envar("PMM_AGENT_PATHS_PT_MONGODB_SUMMARY").StringVar(&cfg.Paths.PTMongoDBSummary)
>>>>>>> 53dc1b11
	app.Flag("paths-tempdir", "Temporary directory for exporters [PMM_AGENT_PATHS_TEMPDIR]").
		Envar("PMM_AGENT_PATHS_TEMPDIR").StringVar(&cfg.Paths.TempDir)
	// no flag for SlowLogFilePrefix - it is only for development and testing

	app.Flag("ports-min", "Minimal allowed port number for listening sockets [PMM_AGENT_PORTS_MIN]").
		Envar("PMM_AGENT_PORTS_MIN").Uint16Var(&cfg.Ports.Min)
	app.Flag("ports-max", "Maximal allowed port number for listening sockets [PMM_AGENT_PORTS_MAX]").
		Envar("PMM_AGENT_PORTS_MAX").Uint16Var(&cfg.Ports.Max)

	app.Flag("debug", "Enable debug output [PMM_AGENT_DEBUG]").
		Envar("PMM_AGENT_DEBUG").BoolVar(&cfg.Debug)
	app.Flag("trace", "Enable trace output (implies debug) [PMM_AGENT_TRACE]").
		Envar("PMM_AGENT_TRACE").BoolVar(&cfg.Trace)

	setupCmd := app.Command("setup", "Configure local pmm-agent")
	nodeinfo := nodeinfo.Get()

	if nodeinfo.PublicAddress == "" {
		help := "Node address [PMM_AGENT_SETUP_NODE_ADDRESS]"
		setupCmd.Arg("node-address", help).Required().
			Envar("PMM_AGENT_SETUP_NODE_ADDRESS").StringVar(&cfg.Setup.Address)
	} else {
		help := fmt.Sprintf("Node address (autodetected default: %s) [PMM_AGENT_SETUP_NODE_ADDRESS]", nodeinfo.PublicAddress)
		setupCmd.Arg("node-address", help).Default(nodeinfo.PublicAddress).
			Envar("PMM_AGENT_SETUP_NODE_ADDRESS").StringVar(&cfg.Setup.Address)
	}

	nodeTypeKeys := []string{"generic", "container"}
	nodeTypeDefault := "generic"
	if nodeinfo.Container {
		nodeTypeDefault = "container"
	}
	nodeTypeHelp := fmt.Sprintf("Node type, one of: %s (default: %s) [PMM_AGENT_SETUP_NODE_TYPE]", strings.Join(nodeTypeKeys, ", "), nodeTypeDefault)
	setupCmd.Arg("node-type", nodeTypeHelp).Default(nodeTypeDefault).
		Envar("PMM_AGENT_SETUP_NODE_TYPE").EnumVar(&cfg.Setup.NodeType, nodeTypeKeys...)

	hostname, _ := os.Hostname()
	nodeNameHelp := fmt.Sprintf("Node name (autodetected default: %s) [PMM_AGENT_SETUP_NODE_NAME]", hostname)
	setupCmd.Arg("node-name", nodeNameHelp).Default(hostname).
		Envar("PMM_AGENT_SETUP_NODE_NAME").StringVar(&cfg.Setup.NodeName)

	var defaultMachineID string
	if nodeinfo.MachineID != "" {
		defaultMachineID = "/machine_id/" + nodeinfo.MachineID
	}
	setupCmd.Flag("machine-id", "Node machine-id (default is autodetected) [PMM_AGENT_SETUP_MACHINE_ID]").Default(defaultMachineID).
		Envar("PMM_AGENT_SETUP_MACHINE_ID").StringVar(&cfg.Setup.MachineID)
	setupCmd.Flag("distro", "Node OS distribution (default is autodetected) [PMM_AGENT_SETUP_DISTRO]").Default(nodeinfo.Distro).
		Envar("PMM_AGENT_SETUP_DISTRO").StringVar(&cfg.Setup.Distro)
	setupCmd.Flag("container-id", "Container ID [PMM_AGENT_SETUP_CONTAINER_ID]").
		Envar("PMM_AGENT_SETUP_CONTAINER_ID").StringVar(&cfg.Setup.ContainerID)
	setupCmd.Flag("container-name", "Container name [PMM_AGENT_SETUP_CONTAINER_NAME]").
		Envar("PMM_AGENT_SETUP_CONTAINER_NAME").StringVar(&cfg.Setup.ContainerName)
	setupCmd.Flag("node-model", "Node model [PMM_AGENT_SETUP_NODE_MODEL]").
		Envar("PMM_AGENT_SETUP_NODE_MODEL").StringVar(&cfg.Setup.NodeModel)
	setupCmd.Flag("region", "Node region [PMM_AGENT_SETUP_REGION]").
		Envar("PMM_AGENT_SETUP_REGION").StringVar(&cfg.Setup.Region)
	setupCmd.Flag("az", "Node availability zone [PMM_AGENT_SETUP_AZ]").
		Envar("PMM_AGENT_SETUP_AZ").StringVar(&cfg.Setup.Az)

	setupCmd.Flag("force", "Remove Node with that name with all dependent Services and Agents if one exist [PMM_AGENT_SETUP_FORCE]").
		Envar("PMM_AGENT_SETUP_FORCE").BoolVar(&cfg.Setup.Force)
	setupCmd.Flag("skip-registration", "Skip registration on PMM Server [PMM_AGENT_SETUP_SKIP_REGISTRATION]").
		Envar("PMM_AGENT_SETUP_SKIP_REGISTRATION").BoolVar(&cfg.Setup.SkipRegistration)
	setupCmd.Flag("metrics-mode", "Metrics flow mode for agents node-exporter, can be push - agent will push metrics,"+
		"pull - server scrape metrics from agent  or auto - chosen by server. [PMM_AGENT_SETUP_METRICS_MODE]").
		Envar("PMM_AGENT_SETUP_METRICS_MODE").Default("auto").EnumVar(&cfg.Setup.MetricsMode, "auto", "push", "pull")
	setupCmd.Flag("disable-collectors", "Comma-separated list of collector names to exclude from exporter. [PMM_AGENT_SETUP_METRICS_MODE]").
		Envar("PMM_AGENT_SETUP_DISABLE_COLLECTORS").Default("").StringVar(&cfg.Setup.DisableCollectors)

	return app, configFileF
}

// loadFromFile loads configuration from file.
// As a special case, if file does not exist, it returns ErrConfigFileDoesNotExist.
// Other errors are returned if file exists, but configuration can't be loaded due to permission problems,
// YAML parsing problems, etc.
func loadFromFile(path string) (*Config, error) {
	if _, err := os.Stat(path); os.IsNotExist(err) {
		return nil, ErrConfigFileDoesNotExist(path)
	}

	b, err := ioutil.ReadFile(path) //nolint:gosec
	if err != nil {
		return nil, err
	}
	cfg := new(Config)
	if err = yaml.Unmarshal(b, cfg); err != nil {
		return nil, err
	}
	return cfg, nil
}

// SaveToFile saves configuration to file.
// No special cases.
func SaveToFile(path string, cfg *Config, comment string) error {
	b, err := yaml.Marshal(cfg)
	if err != nil {
		return err
	}

	var res []byte
	if comment != "" {
		res = []byte("# " + comment + "\n")
	}
	res = append(res, "---\n"...)
	res = append(res, b...)
	return ioutil.WriteFile(path, res, 0640)
}<|MERGE_RESOLUTION|>--- conflicted
+++ resolved
@@ -93,13 +93,9 @@
 
 	TempDir string `yaml:"tempdir"`
 
-<<<<<<< HEAD
-	PTSummary   string `yaml:"pt_summary"`
-	PTPgSummary string `yaml:"pt_pg_summary"`
-=======
 	PTSummary        string `yaml:"pt_summary"`
+	PTPgSummary      string `yaml:"pt_pg_summary"`
 	PTMongoDBSummary string `yaml:"pt_mongodb_summary"`
->>>>>>> 53dc1b11
 
 	SlowLogFilePrefix string `yaml:"slowlog_file_prefix,omitempty"` // for development and testing
 }
@@ -199,11 +195,8 @@
 			&cfg.Paths.VMAgent:          "vmagent",
 			&cfg.Paths.TempDir:          os.TempDir(),
 			&cfg.Paths.PTSummary:        "/usr/local/percona/pmm2/tools/pt-summary",
-<<<<<<< HEAD
 			&cfg.Paths.PTPgSummary:      "/usr/local/percona/pmm2/tools/pt-pg-summary",
-=======
 			&cfg.Paths.PTMongoDBSummary: "/usr/local/percona/pmm2/tools/pt-mongodb-summary",
->>>>>>> 53dc1b11
 		} {
 			if *sp == "" {
 				*sp = v
@@ -325,13 +318,10 @@
 		Envar("PMM_AGENT_PATHS_PROXYSQL_EXPORTER").StringVar(&cfg.Paths.ProxySQLExporter)
 	app.Flag("paths-pt-summary", "Path to pt summary to use [PMM_AGENT_PATHS_PT_SUMMARY]").
 		Envar("PMM_AGENT_PATHS_PT_SUMMARY").StringVar(&cfg.Paths.PTSummary)
-<<<<<<< HEAD
 	app.Flag("paths-pt-pg-summary", "Path to pt-pg-summary to use [PMM_AGENT_PATHS_PT_PG_SUMMARY]").
 		Envar("PMM_AGENT_PATHS_PT_PG_SUMMARY").StringVar(&cfg.Paths.PTPgSummary)
-=======
 	app.Flag("paths-pt-mongodb-summary", "Path to pt mongodb summary to use [PMM_AGENT_PATHS_PT_MONGODB_SUMMARY]").
 		Envar("PMM_AGENT_PATHS_PT_MONGODB_SUMMARY").StringVar(&cfg.Paths.PTMongoDBSummary)
->>>>>>> 53dc1b11
 	app.Flag("paths-tempdir", "Temporary directory for exporters [PMM_AGENT_PATHS_TEMPDIR]").
 		Envar("PMM_AGENT_PATHS_TEMPDIR").StringVar(&cfg.Paths.TempDir)
 	// no flag for SlowLogFilePrefix - it is only for development and testing
