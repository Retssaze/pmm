--- conflicted
+++ resolved
@@ -17,18 +17,13 @@
 
 import (
 	"context"
-<<<<<<< HEAD
-=======
 	"os"
 	"os/signal"
 	"path/filepath"
 	"strings"
 
->>>>>>> ffbff694
 	"github.com/sirupsen/logrus"
 	"golang.org/x/sys/unix"
-	"os"
-	"os/signal"
 
 	"github.com/percona/pmm/agent/agentlocal"
 	"github.com/percona/pmm/agent/agents/supervisor"
@@ -69,13 +64,9 @@
 		config.ConfigureLogger(cfg)
 		l.Debugf("Loaded configuration: %+v", cfg)
 
-<<<<<<< HEAD
-		run(ctx, cfg, configFilepath, ringLog)
-=======
 		cleanupTmp(cfg.Paths.TempDir, l)
 
-		run(ctx, cfg, configFilepath)
->>>>>>> ffbff694
+		run(ctx, cfg, configFilepath, ringLog)
 
 		if ctx.Err() != nil {
 			return
