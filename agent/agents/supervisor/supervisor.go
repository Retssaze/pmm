--- conflicted
+++ resolved
@@ -19,10 +19,7 @@
 import (
 	"context"
 	"fmt"
-<<<<<<< HEAD
 	"io"
-=======
->>>>>>> ffbff694
 	"os"
 	"path/filepath"
 	"runtime/pprof"
