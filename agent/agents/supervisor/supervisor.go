// pmm-agent
// Copyright 2019 Percona LLC
//
// Licensed under the Apache License, Version 2.0 (the "License");
// you may not use this file except in compliance with the License.
// You may obtain a copy of the License at
//
//  http://www.apache.org/licenses/LICENSE-2.0
//
// Unless required by applicable law or agreed to in writing, software
// distributed under the License is distributed on an "AS IS" BASIS,
// WITHOUT WARRANTIES OR CONDITIONS OF ANY KIND, either express or implied.
// See the License for the specific language governing permissions and
// limitations under the License.

// Package supervisor provides supervisor for running Agents.
package supervisor

import (
	"context"
	"fmt"
	"io"
	"os"
	"path/filepath"
	"runtime/pprof"
	"sort"
	"strings"
	"sync"

	"github.com/pkg/errors"
	"github.com/prometheus/client_golang/prometheus"
	"github.com/sirupsen/logrus"
	"google.golang.org/protobuf/proto"

	"github.com/percona/pmm/agent/agents"
	"github.com/percona/pmm/agent/agents/mongodb"
	"github.com/percona/pmm/agent/agents/mysql/perfschema"
	"github.com/percona/pmm/agent/agents/mysql/slowlog"
	"github.com/percona/pmm/agent/agents/noop"
	"github.com/percona/pmm/agent/agents/postgres/pgstatmonitor"
	"github.com/percona/pmm/agent/agents/postgres/pgstatstatements"
	"github.com/percona/pmm/agent/agents/process"
	"github.com/percona/pmm/agent/config"
	"github.com/percona/pmm/agent/storelogs"
	"github.com/percona/pmm/agent/utils/templates"
	"github.com/percona/pmm/api/agentlocalpb"
	"github.com/percona/pmm/api/agentpb"
	"github.com/percona/pmm/api/inventorypb"
)

// Supervisor manages all Agents, both processes and built-in.
type Supervisor struct {
	ctx           context.Context
	paths         *config.Paths
	serverCfg     *config.Server
	portsRegistry *portsRegistry
	changes       chan *agentpb.StateChangedRequest
	qanRequests   chan *agentpb.QANCollectRequest
	l             *logrus.Entry

	rw             sync.RWMutex
	agentProcesses map[string]*agentProcessInfo
	builtinAgents  map[string]*builtinAgentInfo

	arw          sync.RWMutex
	lastStatuses map[string]inventorypb.AgentStatus
}

// agentProcessInfo describes Agent process.
type agentProcessInfo struct {
	cancel          func()          // to cancel Process.Run(ctx)
	done            <-chan struct{} // closes when Process.Changes() channel closes
	requestedState  *agentpb.SetStateRequest_AgentProcess
	listenPort      uint16
	processExecPath string
	logs            *storelogs.LogsStore // store logs
}

// builtinAgentInfo describes built-in Agent.
type builtinAgentInfo struct {
	cancel         func()          // to cancel AgentType.Run(ctx)
	done           <-chan struct{} // closes when AgentType.Changes() channel closes
	requestedState *agentpb.SetStateRequest_BuiltinAgent
	describe       func(chan<- *prometheus.Desc)  // agent's func to describe Prometheus metrics
	collect        func(chan<- prometheus.Metric) // agent's func to provide Prometheus metrics
	logs           *storelogs.LogsStore           // store logs
}

// NewSupervisor creates new Supervisor object.
//
// Supervisor is gracefully stopped when context passed to NewSupervisor is canceled.
// Changes of Agent statuses are reported via Changes() channel which must be read until it is closed.
// QAN data is sent to QANRequests() channel which must be read until it is closed.
func NewSupervisor(ctx context.Context, paths *config.Paths, ports *config.Ports, server *config.Server) *Supervisor {
	supervisor := &Supervisor{
		ctx:           ctx,
		paths:         paths,
		serverCfg:     server,
		portsRegistry: newPortsRegistry(ports.Min, ports.Max, nil),
		changes:       make(chan *agentpb.StateChangedRequest, 10),
		qanRequests:   make(chan *agentpb.QANCollectRequest, 10),
		l:             logrus.WithField("component", "supervisor"),

		agentProcesses: make(map[string]*agentProcessInfo),
		builtinAgents:  make(map[string]*builtinAgentInfo),
		lastStatuses:   make(map[string]inventorypb.AgentStatus),
	}

	go func() {
		<-ctx.Done()
		supervisor.stopAll()
	}()

	return supervisor
}

// AgentsList returns info for all Agents managed by this supervisor.
func (s *Supervisor) AgentsList() []*agentlocalpb.AgentInfo {
	s.rw.RLock()
	defer s.rw.RUnlock()
	s.arw.RLock()
	defer s.arw.RUnlock()

	res := make([]*agentlocalpb.AgentInfo, 0, len(s.agentProcesses)+len(s.builtinAgents))

	for id, agent := range s.agentProcesses {
		info := &agentlocalpb.AgentInfo{
			AgentId:         id,
			AgentType:       agent.requestedState.Type,
			Status:          s.lastStatuses[id],
			ListenPort:      uint32(agent.listenPort),
			ProcessExecPath: agent.processExecPath,
		}
		res = append(res, info)
	}

	for id, agent := range s.builtinAgents {
		info := &agentlocalpb.AgentInfo{
			AgentId:   id,
			AgentType: agent.requestedState.Type,
			Status:    s.lastStatuses[id],
		}
		res = append(res, info)
	}

	sort.Slice(res, func(i, j int) bool { return res[i].AgentId < res[j].AgentId })
	return res
}

// AgentsLogs returns logs for all Agents managed by this supervisor.
func (s *Supervisor) AgentsLogs() map[string][]string {
	s.rw.RLock()
	defer s.rw.RUnlock()
	s.arw.RLock()
	defer s.arw.RUnlock()
<<<<<<< HEAD
	res := make(map[string][]string)
=======
	res := make(map[string][]string, len(s.agentProcesses)+len(s.builtinAgents))
>>>>>>> 315f4e3a

	for id, agent := range s.agentProcesses {
		newID := strings.ReplaceAll(id, "/agent_id/", "")
		res[fmt.Sprintf("%s %s", agent.requestedState.Type.String(), newID)] = agent.logs.GetLogs()
	}

	for id, agent := range s.builtinAgents {
		newID := strings.ReplaceAll(id, "/agent_id/", "")
		res[fmt.Sprintf("%s %s", agent.requestedState.Type.String(), newID)] = agent.logs.GetLogs()
	}
	return res
}

<<<<<<< HEAD
// AgentLogsByID returns logs for all Agents managed by this supervisor.
func (s *Supervisor) AgentLogsByID(ID string) ([]string, error) {
	s.rw.RLock()
	defer s.rw.RUnlock()
	s.arw.RLock()
	defer s.arw.RUnlock()
	newID := fmt.Sprintf("/agent_id/%s", ID)

	for id, agent := range s.agentProcesses {
		if id == newID {
			return agent.logs.GetLogs(), nil
		}
	}

	for id, agent := range s.builtinAgents {
		if id == newID {
			return agent.logs.GetLogs(), nil
		}
	}

	return nil, fmt.Errorf("not found Agent by ID: %s", ID)
}

=======
>>>>>>> 315f4e3a
// Changes returns channel with Agent's state changes.
func (s *Supervisor) Changes() <-chan *agentpb.StateChangedRequest {
	return s.changes
}

// QANRequests returns channel with Agent's QAN Collect requests.
func (s *Supervisor) QANRequests() <-chan *agentpb.QANCollectRequest {
	return s.qanRequests
}

// SetState starts or updates all agents placed in args and stops all agents not placed in args, but already run.
func (s *Supervisor) SetState(state *agentpb.SetStateRequest) {
	// do not process SetState requests concurrently for internal state consistency and implementation simplicity
	s.rw.Lock()
	defer s.rw.Unlock()

	// check if we waited for lock too long
	if err := s.ctx.Err(); err != nil {
		s.l.Errorf("Ignoring SetState: %s.", err)
		return
	}

	s.setAgentProcesses(state.AgentProcesses)
	s.setBuiltinAgents(state.BuiltinAgents)
}

func (s *Supervisor) storeLastStatus(agentID string, status inventorypb.AgentStatus) {
	s.arw.Lock()
	defer s.arw.Unlock()

	if status == inventorypb.AgentStatus_DONE {
		delete(s.lastStatuses, agentID)
		return
	}

	s.lastStatuses[agentID] = status
}

// setAgentProcesses starts/restarts/stops Agent processes.
// Must be called with s.rw held for writing.
func (s *Supervisor) setAgentProcesses(agentProcesses map[string]*agentpb.SetStateRequest_AgentProcess) {
	existingParams := make(map[string]agentpb.AgentParams)
	for id, p := range s.agentProcesses {
		existingParams[id] = p.requestedState
	}
	newParams := make(map[string]agentpb.AgentParams)
	for id, p := range agentProcesses {
		newParams[id] = p
	}
	toStart, toRestart, toStop := filter(existingParams, newParams)
	if len(toStart)+len(toRestart)+len(toStop) == 0 {
		return
	}
	s.l.Infof("Starting %d, restarting %d, and stopping %d agent processes.", len(toStart), len(toRestart), len(toStop))

	// We have to wait for Agents to terminate before starting a new ones to send all state updates,
	// and to reuse ports.
	// If that place is slow, we can cancel them all in parallel, but then we still have to wait.

	// stop first to avoid extra load
	for _, agentID := range toStop {
		agent := s.agentProcesses[agentID]
		agent.cancel()
		<-agent.done

		if err := s.portsRegistry.Release(agent.listenPort); err != nil {
			s.l.Errorf("Failed to release port: %s.", err)
		}

		delete(s.agentProcesses, agentID)

		agentTmp := filepath.Join(s.paths.TempDir, strings.ToLower(agent.requestedState.Type.String()), agentID)
		err := os.RemoveAll(agentTmp)
		if err != nil {
			s.l.Warnf("Failed to cleanup directory '%s': %s", agentTmp, err.Error())
		}
	}

	// restart while preserving port
	for _, agentID := range toRestart {
		agent := s.agentProcesses[agentID]
		agent.cancel()
		<-agent.done

		if err := s.startProcess(agentID, agentProcesses[agentID], agent.listenPort); err != nil {
			s.l.Errorf("Failed to start Agent: %s.", err)
			// TODO report that error to server
		}
	}

	// start new agents
	for _, agentID := range toStart {
		port, err := s.portsRegistry.Reserve()
		if err != nil {
			s.l.Errorf("Failed to reserve port: %s.", err)
			// TODO report that error to server
			continue
		}

		if err := s.startProcess(agentID, agentProcesses[agentID], port); err != nil {
			s.l.Errorf("Failed to start Agent: %s.", err)
			// TODO report that error to server
		}
	}
}

// setBuiltinAgents starts/restarts/stops built-in Agents.
// Must be called with s.rw held for writing.
func (s *Supervisor) setBuiltinAgents(builtinAgents map[string]*agentpb.SetStateRequest_BuiltinAgent) {
	existingParams := make(map[string]agentpb.AgentParams)
	for id, agent := range s.builtinAgents {
		existingParams[id] = agent.requestedState
	}
	newParams := make(map[string]agentpb.AgentParams)
	for id, agent := range builtinAgents {
		newParams[id] = agent
	}
	toStart, toRestart, toStop := filter(existingParams, newParams)
	if len(toStart)+len(toRestart)+len(toStop) == 0 {
		return
	}
	s.l.Infof("Starting %d, restarting %d, and stopping %d built-in agents.", len(toStart), len(toRestart), len(toStop))

	// We have to wait for Agents to terminate before starting a new ones to send all state updates.
	// If that place is slow, we can cancel them all in parallel, but then we still have to wait.

	// stop first to avoid extra load
	for _, agentID := range toStop {
		agent := s.builtinAgents[agentID]
		agent.cancel()
		<-agent.done

		delete(s.builtinAgents, agentID)
	}

	// restart
	for _, agentID := range toRestart {
		agent := s.builtinAgents[agentID]
		agent.cancel()
		<-agent.done

		if err := s.startBuiltin(agentID, builtinAgents[agentID]); err != nil {
			s.l.Errorf("Failed to start Agent: %s.", err)
			// TODO report that error to server
		}
	}

	// start new agents
	for _, agentID := range toStart {
		if err := s.startBuiltin(agentID, builtinAgents[agentID]); err != nil {
			s.l.Errorf("Failed to start Agent: %s.", err)
			// TODO report that error to server
		}
	}
}

// filter extracts IDs of the Agents that should be started, restarted with new parameters, or stopped,
// and filters out IDs of the Agents that should not be changed.
func filter(existing, new map[string]agentpb.AgentParams) (toStart, toRestart, toStop []string) {
	// existing agents not present in the new requested state should be stopped
	for existingID := range existing {
		if new[existingID] == nil {
			toStop = append(toStop, existingID)
		}
	}

	// detect new and changed agents
	for newID, newParams := range new {
		existingParams := existing[newID]
		if existingParams == nil {
			toStart = append(toStart, newID)
			continue
		}

		// compare parameters before templating
		if proto.Equal(existingParams, newParams) {
			continue
		}

		toRestart = append(toRestart, newID)
	}

	sort.Strings(toStop)
	sort.Strings(toRestart)
	sort.Strings(toStart)
	return
}

//nolint:golint
const (
	type_TEST_SLEEP inventorypb.AgentType = 998 // process
	type_TEST_NOOP  inventorypb.AgentType = 999 // built-in
	maxAgentLogs                          = 200 // max number logs can store each agent
)

// startProcess starts Agent's process.
// Must be called with s.rw held for writing.
func (s *Supervisor) startProcess(agentID string, agentProcess *agentpb.SetStateRequest_AgentProcess, port uint16) error {
	processParams, err := s.processParams(agentID, agentProcess, port)
	if err != nil {
		return err
	}

	ctx, cancel := context.WithCancel(s.ctx)
	agentType := strings.ToLower(agentProcess.Type.String())
	ringLog, l := s.newLogger("agent-process", agentID, agentType)
	l.Debugf("Starting: %s.", processParams)
	process := process.New(processParams, agentProcess.RedactWords, l)
	go pprof.Do(ctx, pprof.Labels("agentID", agentID, "type", agentType), process.Run)

	done := make(chan struct{})
	go func() {
		for status := range process.Changes() {
			s.storeLastStatus(agentID, status)
			l.Infof("Sending status: %s (port %d).", status, port)
			s.changes <- &agentpb.StateChangedRequest{
				AgentId:         agentID,
				Status:          status,
				ListenPort:      uint32(port),
				ProcessExecPath: processParams.Path,
			}
		}
		close(done)
	}()

	s.agentProcesses[agentID] = &agentProcessInfo{
		cancel:          cancel,
		done:            done,
		requestedState:  proto.Clone(agentProcess).(*agentpb.SetStateRequest_AgentProcess),
		listenPort:      port,
		processExecPath: processParams.Path,
		logs:            ringLog,
	}
	return nil
}

func (s *Supervisor) newLogger(component string, agentID string, agentType string) (*storelogs.LogsStore, *logrus.Entry) {
	ringLog := storelogs.New(maxAgentLogs)
	logger := logrus.New()
	logger.SetFormatter(logrus.StandardLogger().Formatter)
	logger.Out = io.MultiWriter(os.Stderr, ringLog)
	l := logger.WithFields(logrus.Fields{
		"component": component,
		"agentID":   agentID,
		"type":      agentType,
	})
	return ringLog, l
}

// startBuiltin starts built-in Agent.
// Must be called with s.rw held for writing.
func (s *Supervisor) startBuiltin(agentID string, builtinAgent *agentpb.SetStateRequest_BuiltinAgent) error {
	ctx, cancel := context.WithCancel(s.ctx)
	agentType := strings.ToLower(builtinAgent.Type.String())
	ringLog, l := s.newLogger("agent-process", agentID, agentType)
	done := make(chan struct{})
	var agent agents.BuiltinAgent
	var err error

	var dsn string
	if builtinAgent.TextFiles != nil {
		tempDir := filepath.Join(s.paths.TempDir, strings.ToLower(builtinAgent.Type.String()), agentID)
		dsn, err = templates.RenderDSN(builtinAgent.Dsn, builtinAgent.TextFiles, tempDir)
		if err != nil {
			cancel()
			return err
		}
	} else {
		dsn = builtinAgent.Dsn
	}

	switch builtinAgent.Type {
	case inventorypb.AgentType_QAN_MYSQL_PERFSCHEMA_AGENT:
		params := &perfschema.Params{
			DSN:                  dsn,
			AgentID:              agentID,
			DisableQueryExamples: builtinAgent.DisableQueryExamples,
			TextFiles:            builtinAgent.GetTextFiles(),
			TLSSkipVerify:        builtinAgent.TlsSkipVerify,
		}
		agent, err = perfschema.New(params, l)

	case inventorypb.AgentType_QAN_MONGODB_PROFILER_AGENT:
		params := &mongodb.Params{
			DSN:     dsn,
			AgentID: agentID,
		}
		agent, err = mongodb.New(params, l)

	case inventorypb.AgentType_QAN_MYSQL_SLOWLOG_AGENT:
		params := &slowlog.Params{
			DSN:                  dsn,
			AgentID:              agentID,
			SlowLogFilePrefix:    s.paths.SlowLogFilePrefix,
			DisableQueryExamples: builtinAgent.DisableQueryExamples,
			MaxSlowlogFileSize:   builtinAgent.MaxQueryLogSize,
			TextFiles:            builtinAgent.GetTextFiles(),
			TLSSkipVerify:        builtinAgent.TlsSkipVerify,
		}
		agent, err = slowlog.New(params, l)

	case inventorypb.AgentType_QAN_POSTGRESQL_PGSTATEMENTS_AGENT:
		params := &pgstatstatements.Params{
			DSN:       dsn,
			AgentID:   agentID,
			TextFiles: builtinAgent.GetTextFiles(),
		}
		agent, err = pgstatstatements.New(params, l)

	case inventorypb.AgentType_QAN_POSTGRESQL_PGSTATMONITOR_AGENT:
		params := &pgstatmonitor.Params{
			DSN:                  dsn,
			AgentID:              agentID,
			TextFiles:            builtinAgent.GetTextFiles(),
			DisableQueryExamples: builtinAgent.DisableQueryExamples,
		}
		agent, err = pgstatmonitor.New(params, l)

	case type_TEST_NOOP:
		agent = noop.New()

	default:
		err = errors.Errorf("unhandled agent type %[1]s (%[1]d)", builtinAgent.Type)
	}

	if err != nil {
		cancel()
		return err
	}

	go pprof.Do(ctx, pprof.Labels("agentID", agentID, "type", agentType), agent.Run)

	go func() {
		for change := range agent.Changes() {
			if change.Status != inventorypb.AgentStatus_AGENT_STATUS_INVALID {
				s.storeLastStatus(agentID, change.Status)
				l.Infof("Sending status: %s.", change.Status)
				s.changes <- &agentpb.StateChangedRequest{
					AgentId: agentID,
					Status:  change.Status,
				}
			}
			if change.MetricsBucket != nil {
				l.Infof("Sending %d buckets.", len(change.MetricsBucket))
				s.qanRequests <- &agentpb.QANCollectRequest{
					MetricsBucket: change.MetricsBucket,
				}
			}
		}
		close(done)
	}()

	s.builtinAgents[agentID] = &builtinAgentInfo{
		cancel:         cancel,
		done:           done,
		requestedState: proto.Clone(builtinAgent).(*agentpb.SetStateRequest_BuiltinAgent),
		describe:       agent.Describe,
		collect:        agent.Collect,
		logs:           ringLog,
	}
	return nil
}

// processParams makes *process.Params from SetStateRequest parameters and other data.
func (s *Supervisor) processParams(agentID string, agentProcess *agentpb.SetStateRequest_AgentProcess, port uint16) (*process.Params, error) {
	var processParams process.Params
	processParams.Type = agentProcess.Type

	templateParams := map[string]interface{}{
		"listen_port": port,
	}
	switch agentProcess.Type {
	case inventorypb.AgentType_NODE_EXPORTER:
		templateParams["paths_base"] = s.paths.PathsBase
		processParams.Path = s.paths.NodeExporter
	case inventorypb.AgentType_MYSQLD_EXPORTER:
		templateParams["paths_base"] = s.paths.PathsBase
		processParams.Path = s.paths.MySQLdExporter
	case inventorypb.AgentType_MONGODB_EXPORTER:
		processParams.Path = s.paths.MongoDBExporter
	case inventorypb.AgentType_POSTGRES_EXPORTER:
		templateParams["paths_base"] = s.paths.PathsBase
		processParams.Path = s.paths.PostgresExporter
	case inventorypb.AgentType_PROXYSQL_EXPORTER:
		processParams.Path = s.paths.ProxySQLExporter
	case inventorypb.AgentType_RDS_EXPORTER:
		processParams.Path = s.paths.RDSExporter
	case inventorypb.AgentType_AZURE_DATABASE_EXPORTER:
		processParams.Path = s.paths.AzureExporter
	case type_TEST_SLEEP:
		processParams.Path = "sleep"
	case inventorypb.AgentType_VM_AGENT:
		// add template params for vmagent.
		templateParams["server_insecure"] = s.serverCfg.InsecureTLS
		templateParams["server_url"] = fmt.Sprintf("https://%s", s.serverCfg.Address)
		if s.serverCfg.WithoutTLS {
			templateParams["server_url"] = fmt.Sprintf("http://%s", s.serverCfg.Address)
		}
		templateParams["server_password"] = s.serverCfg.Password
		templateParams["server_username"] = s.serverCfg.Username
		templateParams["tmp_dir"] = s.paths.TempDir
		processParams.Path = s.paths.VMAgent
	default:
		return nil, errors.Errorf("unhandled agent type %[1]s (%[1]d).", agentProcess.Type)
	}

	if processParams.Path == "" {
		return nil, errors.Errorf("no path for agent type %[1]s (%[1]d).", agentProcess.Type)
	}

	tr := &templates.TemplateRenderer{
		TextFiles:          agentProcess.TextFiles,
		TemplateLeftDelim:  agentProcess.TemplateLeftDelim,
		TemplateRightDelim: agentProcess.TemplateRightDelim,
		TempDir:            filepath.Join(s.paths.TempDir, strings.ToLower(agentProcess.Type.String()), agentID),
	}

	processParams.TemplateRenderer = tr
	processParams.TemplateParams = templateParams

	templateParams, err := tr.RenderFiles(templateParams)
	if err != nil {
		return nil, err
	}

	processParams.Args = make([]string, len(agentProcess.Args))
	for i, e := range agentProcess.Args {
		b, err := tr.RenderTemplate("args", e, templateParams)
		if err != nil {
			return nil, err
		}
		processParams.Args[i] = string(b)
	}

	processParams.Env = make([]string, len(agentProcess.Env))
	for i, e := range agentProcess.Env {
		b, err := tr.RenderTemplate("env", e, templateParams)
		if err != nil {
			return nil, err
		}
		processParams.Env[i] = string(b)
	}

	return &processParams, nil
}

// stopAll stops all agents.
func (s *Supervisor) stopAll() {
	s.rw.Lock()
	defer s.rw.Unlock()

	s.setAgentProcesses(nil)
	s.setBuiltinAgents(nil)

	s.l.Infof("Done.")
	close(s.qanRequests)
	close(s.changes)
}

// Describe implements prometheus.Collector.
func (s *Supervisor) Describe(ch chan<- *prometheus.Desc) {
	s.rw.RLock()
	defer s.rw.RUnlock()

	for _, agent := range s.builtinAgents {
		agent.describe(ch)
	}
}

// Collect implement prometheus.Collector.
func (s *Supervisor) Collect(ch chan<- prometheus.Metric) {
	s.rw.RLock()
	defer s.rw.RUnlock()

	for _, agent := range s.builtinAgents {
		agent.collect(ch)
	}
}

// check interfaces
var (
	_ prometheus.Collector = (*Supervisor)(nil)
)<|MERGE_RESOLUTION|>--- conflicted
+++ resolved
@@ -153,11 +153,7 @@
 	defer s.rw.RUnlock()
 	s.arw.RLock()
 	defer s.arw.RUnlock()
-<<<<<<< HEAD
-	res := make(map[string][]string)
-=======
 	res := make(map[string][]string, len(s.agentProcesses)+len(s.builtinAgents))
->>>>>>> 315f4e3a
 
 	for id, agent := range s.agentProcesses {
 		newID := strings.ReplaceAll(id, "/agent_id/", "")
@@ -171,7 +167,6 @@
 	return res
 }
 
-<<<<<<< HEAD
 // AgentLogsByID returns logs for all Agents managed by this supervisor.
 func (s *Supervisor) AgentLogsByID(ID string) ([]string, error) {
 	s.rw.RLock()
@@ -195,8 +190,6 @@
 	return nil, fmt.Errorf("not found Agent by ID: %s", ID)
 }
 
-=======
->>>>>>> 315f4e3a
 // Changes returns channel with Agent's state changes.
 func (s *Supervisor) Changes() <-chan *agentpb.StateChangedRequest {
 	return s.changes
