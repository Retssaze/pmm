// Copyright 2019 Percona LLC
//
// Licensed under the Apache License, Version 2.0 (the "License");
// you may not use this file except in compliance with the License.
// You may obtain a copy of the License at
//
//  http://www.apache.org/licenses/LICENSE-2.0
//
// Unless required by applicable law or agreed to in writing, software
// distributed under the License is distributed on an "AS IS" BASIS,
// WITHOUT WARRANTIES OR CONDITIONS OF ANY KIND, either express or implied.
// See the License for the specific language governing permissions and
// limitations under the License.

// Package pgstatmonitor runs built-in QAN Agent for PostgreSQL pg stat monitor.
package pgstatmonitor

import (
	"context"
	"database/sql"
	"fmt"
	"io"
	"strconv"
	"time"

	"github.com/AlekSi/pointer"
	ver "github.com/hashicorp/go-version"
	"github.com/lib/pq"
	"github.com/pkg/errors"
	"github.com/prometheus/client_golang/prometheus"
	"github.com/sirupsen/logrus"
	"gopkg.in/reform.v1"
	"gopkg.in/reform.v1/dialects/postgresql"

	"github.com/percona/pmm/agent/agents"
	"github.com/percona/pmm/agent/utils/version"
	"github.com/percona/pmm/api/agentpb"
	"github.com/percona/pmm/api/inventorypb"
	"github.com/percona/pmm/utils/sqlmetrics"
)

const defaultWaitTime = 60 * time.Second

// PGStatMonitorQAN QAN services connects to PostgreSQL and extracts stats.
type PGStatMonitorQAN struct {
	q                    *reform.Querier
	dbCloser             io.Closer
	agentID              string
	l                    *logrus.Entry
	changes              chan agents.Change
	monitorCache         *statMonitorCache
	disableQueryExamples bool
}

// Params represent Agent parameters.
type Params struct {
	DSN                  string
	DisableQueryExamples bool
	TextFiles            *agentpb.TextFiles
	AgentID              string
}

type (
	pgStatMonitorVersion    int
	pgStatMonitorPrerelease string
)

const (
	pgStatMonitorVersion06 pgStatMonitorVersion = iota
	pgStatMonitorVersion08
	pgStatMonitorVersion09
	pgStatMonitorVersion10PG12
	pgStatMonitorVersion10PG13
	pgStatMonitorVersion10PG14
)

const (
	queryTag = "pmm-agent:pgstatmonitor"
	// There is a feature in the FE that shows "n/a" for empty responses for dimensions.
	commandTextNotAvailable = ""
	commandTypeSelect       = "SELECT"
	commandTypeUpdate       = "UPDATE"
	commandTypeInsert       = "INSERT"
	commandTypeDelete       = "DELETE"
	commandTypeUtility      = "UTILITY"
)

var commandTypeToText = []string{
	commandTextNotAvailable,
	commandTypeSelect,
	commandTypeUpdate,
	commandTypeInsert,
	commandTypeDelete,
	commandTypeUtility,
	commandTextNotAvailable,
}

// New creates new PGStatMonitorQAN QAN service.
func New(params *Params, l *logrus.Entry) (*PGStatMonitorQAN, error) {
	sqlDB, err := sql.Open("postgres", params.DSN)
	if err != nil {
		return nil, err
	}
	sqlDB.SetMaxIdleConns(1)
	sqlDB.SetMaxOpenConns(1)
	sqlDB.SetConnMaxLifetime(0)

	reformL := sqlmetrics.NewReform("postgres", params.AgentID, l.Tracef)
	// TODO register reformL metrics https://jira.percona.com/browse/PMM-4087
	q := reform.NewDB(sqlDB, postgresql.Dialect, reformL).WithTag(queryTag)

	return newPgStatMonitorQAN(q, sqlDB, params.AgentID, params.DisableQueryExamples, l)
}

<<<<<<< HEAD
func newPgStatMonitorQAN(q *reform.Querier, dbCloser io.Closer, agentID string, disableQueryExamples bool, l *logrus.Entry) (*PGStatMonitorQAN, error) {
	settings, err := q.SelectAllFrom(pgStatMonitorSettingsView, "")
	if err != nil {
		return nil, err
	}
	var normalizedQuery bool
	waitTime := defaultWaitTime
	for _, row := range settings {
		setting := row.(*pgStatMonitorSettings)
		switch setting.Name {
		case "pg_stat_monitor.pgsm_normalized_query":
			normalizedQuery = setting.Value == 1
		case "pg_stat_monitor.pgsm_bucket_time":
			if setting.Value < int64(defaultWaitTime.Seconds()) {
				waitTime = time.Duration(setting.Value) * time.Second
			}
		}
	}

=======
func areSettingsTextValues(q *reform.Querier) (bool, error) {
	pgsmVersion, prerelease, err := getPGMonitorVersion(q)
	if err != nil {
		return false, err
	}

	if pgsmVersion >= 3 && prerelease != "beta-2" && prerelease != "rc.1" {
		return true, nil
	}

	return false, nil
}

func newPgStatMonitorQAN(q *reform.Querier, dbCloser io.Closer, agentID string, disableQueryExamples bool, l *logrus.Entry) (*PGStatMonitorQAN, error) {
>>>>>>> 43270cc9
	return &PGStatMonitorQAN{
		q:                    q,
		dbCloser:             dbCloser,
		agentID:              agentID,
		l:                    l,
		changes:              make(chan agents.Change, 10),
		monitorCache:         newStatMonitorCache(l),
		disableQueryExamples: disableQueryExamples,
	}, nil
}

func getPGVersion(q *reform.Querier) (pgVersion float64, err error) {
	var v string
	err = q.QueryRow(fmt.Sprintf("SELECT /* %s */ version()", queryTag)).Scan(&v)
	if err != nil {
		return
	}
	v = version.ParsePostgreSQLVersion(v)
	return strconv.ParseFloat(v, 64)
}

func getPGMonitorVersion(q *reform.Querier) (pgStatMonitorVersion, pgStatMonitorPrerelease, error) {
	var result string
	err := q.QueryRow(fmt.Sprintf("SELECT /* %s */ pg_stat_monitor_version()", queryTag)).Scan(&result)
	if err != nil {
		return pgStatMonitorVersion06, "", errors.Wrap(err, "failed to get pg_stat_monitor version from DB")
	}
	pgsmVersion, err := ver.NewVersion(result)
	if err != nil {
		return pgStatMonitorVersion06, "", errors.Wrap(err, "failed to parse pg_stat_monitor version")
	}

	pgVersion, err := getPGVersion(q)
	if err != nil {
		return pgStatMonitorVersion06, "", err
	}

	version := pgStatMonitorVersion06
	switch {
	case pgsmVersion.Core().GreaterThanOrEqual(v10):
		if pgVersion >= 14 {
			version = pgStatMonitorVersion10PG14
			break
		}
		if pgVersion >= 13 {
			version = pgStatMonitorVersion10PG13
			break
		}
		version = pgStatMonitorVersion10PG12
	case pgsmVersion.GreaterThanOrEqual(v09):
		version = pgStatMonitorVersion09
	case pgsmVersion.GreaterThanOrEqual(v08):
		version = pgStatMonitorVersion08
	}

	prerelease := pgsmVersion.Prerelease()

	return version, pgStatMonitorPrerelease(prerelease), nil
}

// Run extracts stats data and sends it to the channel until ctx is canceled.
func (m *PGStatMonitorQAN) Run(ctx context.Context) {
	defer func() {
		m.dbCloser.Close() //nolint:errcheck
		m.changes <- agents.Change{Status: inventorypb.AgentStatus_DONE}
		close(m.changes)
	}()

	settings, err := m.getSettings()
	if err != nil {
		m.l.Error(err)
		m.changes <- agents.Change{Status: inventorypb.AgentStatus_WAITING}
	}
	normalizedQuery, err := settings.getNormalizedQueryValue()
	if err != nil {
		m.l.Error(err)
		m.changes <- agents.Change{Status: inventorypb.AgentStatus_WAITING}
	}

	// add current stat monitor to cache so they are not send as new on first iteration with incorrect timestamps
	var running bool
	m.changes <- agents.Change{Status: inventorypb.AgentStatus_STARTING}
	if current, _, err := m.monitorCache.getStatMonitorExtended(ctx, m.q, normalizedQuery); err == nil {
		m.monitorCache.refresh(current)
		m.l.Debugf("Got %d initial stat monitor.", len(current))
		running = true
		m.changes <- agents.Change{Status: inventorypb.AgentStatus_RUNNING}
	} else {
		m.l.Error(errors.Wrap(err, "failed to get extended monitor status"))
		m.changes <- agents.Change{Status: inventorypb.AgentStatus_WAITING}
	}

	waitTime, err := settings.getWaitTime()
	if err != nil {
		m.l.Warning(err)
	}
	running = m.checkDefaultWaitTime(waitTime)

	// query pg_stat_monitor every waitTime seconds
	start := time.Now()
	m.l.Debugf("Scheduling next collection in %s at %s.", waitTime, start.Add(waitTime).Format("15:04:05"))
	t := time.NewTimer(waitTime)
	defer t.Stop()

	for {
		select {
		case <-ctx.Done():
			m.changes <- agents.Change{Status: inventorypb.AgentStatus_STOPPING}
			m.l.Infof("Context canceled.")
			return

		case <-t.C:
			if !running {
				m.changes <- agents.Change{Status: inventorypb.AgentStatus_STARTING}
			}

			settings, err := m.getSettings()
			if err != nil {
				m.l.Errorf(err.Error())
				running = false
				m.changes <- agents.Change{Status: inventorypb.AgentStatus_WAITING}
				m.resetWaitTime(t, waitTime)
				continue
			}
			normalizedQuery, err := settings.getNormalizedQueryValue()
			if err != nil {
				m.l.Errorf(err.Error())
				running = false
				m.changes <- agents.Change{Status: inventorypb.AgentStatus_WAITING}
				m.resetWaitTime(t, waitTime)
				continue
			}

			waitTime, err := settings.getWaitTime()
			if err != nil {
				m.l.Warning(err)
			}
			running = m.checkDefaultWaitTime(waitTime)
			if !running {
				m.resetWaitTime(t, waitTime)
				continue
			}

			lengthS := uint32(waitTime.Seconds())
			buckets, err := m.getNewBuckets(ctx, lengthS, normalizedQuery)

			m.resetWaitTime(t, waitTime)

			if err != nil {
				m.l.Error(errors.Wrap(err, "getNewBuckets failed"))
				running = false
				m.changes <- agents.Change{Status: inventorypb.AgentStatus_WAITING}
				continue
			}

			if !running {
				running = true
				m.changes <- agents.Change{Status: inventorypb.AgentStatus_RUNNING}
			}

			m.changes <- agents.Change{MetricsBucket: buckets}
		}
	}
}

func (m *PGStatMonitorQAN) resetWaitTime(t *time.Timer, waitTime time.Duration) {
	start := time.Now()
	m.l.Debugf("Scheduling next collection in %s at %s.", waitTime, start.Add(waitTime).Format("15:04:05"))
	t.Reset(waitTime)
}

func (m *PGStatMonitorQAN) checkDefaultWaitTime(waitTime time.Duration) bool {
	if waitTime != defaultWaitTime {
		m.l.Error("non default bucket time value is not supported, status changed to WAITING")
		m.changes <- agents.Change{Status: inventorypb.AgentStatus_WAITING}
		return false
	}

	m.changes <- agents.Change{Status: inventorypb.AgentStatus_RUNNING}
	return true
}

type settings map[string]*pgStatMonitorSettingsTextValue

func (m *PGStatMonitorQAN) getSettings() (settings, error) {
	var settingsRows []reform.Struct

	settingsValuesAreText, err := areSettingsTextValues(m.q)
	if err != nil {
		return nil, err
	}
	if settingsValuesAreText {
		settingsRows, err = m.q.SelectAllFrom(pgStatMonitorSettingsTextValueView, "")
	} else {
		settingsRows, err = m.q.SelectAllFrom(pgStatMonitorSettingsView, "")
	}
	if err != nil {
		return nil, errors.Wrap(err, "failed to get settings")
	}

	settings := make(settings)
	for _, row := range settingsRows {
		if settingsValuesAreText {
			setting := row.(*pgStatMonitorSettingsTextValue)
			settings[setting.Name] = setting
		} else {
			setting := row.(*pgStatMonitorSettings)
			name := setting.Name
			settings[name] = &pgStatMonitorSettingsTextValue{
				Name:  name,
				Value: fmt.Sprintf("%d", setting.Value),
			}
		}
	}

	return settings, nil
}

func (s settings) getNormalizedQueryValue() (bool, error) {
	key := "pg_stat_monitor.pgsm_normalized_query"
	if _, ok := s[key]; !ok {
		return false, errors.New("failed to get pgsm_normalized_query property")
	}

	if s[key].Value == "yes" || s[key].Value == "1" {
		return true, nil
	}

	return false, nil
}

func (s settings) getWaitTime() (time.Duration, error) {
	key := "pg_stat_monitor.pgsm_bucket_time"
	if _, ok := s[key]; !ok {
		return defaultWaitTime, errors.New("failed to get pgsm_bucket_time, wait time set on 60 seconds")
	}

	valueInt, err := strconv.ParseInt(s[key].Value, 10, 64)
	if err != nil {
		return defaultWaitTime, errors.Wrap(err, "property pgsm_bucket_time cannot be parsed as integer, wait time set on 60 seconds")
	}

	return time.Duration(valueInt) * time.Second, nil
}

func (m *PGStatMonitorQAN) getNewBuckets(ctx context.Context, periodLengthSecs uint32, normalizedQuery bool) ([]*agentpb.MetricsBucket, error) {
	current, prev, err := m.monitorCache.getStatMonitorExtended(ctx, m.q, normalizedQuery)
	if err != nil {
		return nil, err
	}

	buckets := m.makeBuckets(current, prev)
	m.l.Debugf("Made %d buckets out of %d stat monitor in %d interval.",
		len(buckets), len(current), periodLengthSecs)

	// merge prev and current in cache
	m.monitorCache.refresh(current)
	m.l.Debugf("statMonitorCache: %s", m.monitorCache.stats())

	// add agent_id and timestamps
	for i, b := range buckets {
		b.Common.AgentId = m.agentID
		b.Common.PeriodLengthSecs = periodLengthSecs

		buckets[i] = b
	}

	return buckets, nil
}

// makeBuckets uses current state of pg_stat_monitor table and accumulated previous state
// to make metrics buckets.
func (m *PGStatMonitorQAN) makeBuckets(current, cache map[time.Time]map[string]*pgStatMonitorExtended) []*agentpb.MetricsBucket {
	res := make([]*agentpb.MetricsBucket, 0, len(current))

	for bucketStartTime, bucket := range current {
		prev := cache[bucketStartTime]
		for queryID, currentPSM := range bucket {
			var prevPSM *pgStatMonitorExtended
			if prev != nil {
				prevPSM = prev[queryID]
			}
			if prevPSM == nil {
				prevPSM = &pgStatMonitorExtended{}
			}
			count := float32(currentPSM.Calls - prevPSM.Calls)
			switch {
			case count == 0:
				// Another way how this is possible is if pg_stat_monitor was truncated,
				// and then the same number of queries were made.
				// Currently, we can't differentiate between those situations.
				m.l.Debugf("Skipped due to the same number of queries: %s.", currentPSM)
				continue
			case count < 0:
				m.l.Debugf("Truncate detected (negative count). Treating as a new query: %s.", currentPSM)
				prevPSM = &pgStatMonitorExtended{}
				count = float32(currentPSM.Calls)
			case prevPSM.Calls == 0:
				m.l.Debugf("New query: %s.", currentPSM)
			default:
				m.l.Debugf("Normal query: %s.", currentPSM)
			}

			mb := &agentpb.MetricsBucket{
				Common: &agentpb.MetricsBucket_Common{
					IsTruncated:         currentPSM.IsQueryTruncated,
					Fingerprint:         currentPSM.Fingerprint,
					Database:            currentPSM.Database,
					Tables:              currentPSM.Relations,
					Username:            currentPSM.Username,
					Queryid:             currentPSM.QueryID,
					NumQueries:          count,
					ClientHost:          currentPSM.ClientIP,
					AgentType:           inventorypb.AgentType_QAN_POSTGRESQL_PGSTATMONITOR_AGENT,
					PeriodStartUnixSecs: uint32(currentPSM.BucketStartTime.Unix()),
				},
				Postgresql: &agentpb.MetricsBucket_PostgreSQL{},
			}
			if currentPSM.pgStatMonitor.CmdType >= 0 && currentPSM.pgStatMonitor.CmdType < int32(len(commandTypeToText)) {
				mb.Postgresql.CmdType = commandTypeToText[currentPSM.pgStatMonitor.CmdType]
			} else {
				mb.Postgresql.CmdType = commandTextNotAvailable
				m.l.Warnf("failed to translate command type '%d' into text", currentPSM.pgStatMonitor.CmdType)
			}

			mb.Postgresql.TopQueryid = pointer.GetString(currentPSM.TopQueryID)
			mb.Postgresql.TopQuery = pointer.GetString(currentPSM.TopQuery)
			mb.Postgresql.ApplicationName = pointer.GetString(currentPSM.ApplicationName)
			mb.Postgresql.Planid = pointer.GetString(currentPSM.PlanID)
			mb.Postgresql.QueryPlan = pointer.GetString(currentPSM.QueryPlan)

			histogram, err := parseHistogramFromRespCalls(currentPSM.RespCalls, prevPSM.RespCalls)
			if err != nil {
				m.l.Warnf(err.Error())
			} else {
				mb.Postgresql.HistogramItems = histogram
			}

			if (currentPSM.PlanTotalTime - prevPSM.PlanTotalTime) != 0 {
				mb.Postgresql.MPlanTimeSum = float32(currentPSM.PlanTotalTime-prevPSM.PlanTotalTime) / 1000
				mb.Postgresql.MPlanTimeMin = float32(currentPSM.PlanMinTime) / 1000
				mb.Postgresql.MPlanTimeMax = float32(currentPSM.PlanMaxTime) / 1000
				mb.Postgresql.MPlanTimeCnt = count
			}

			if !m.disableQueryExamples && currentPSM.Example != "" {
				mb.Common.Example = currentPSM.Example
				mb.Common.ExampleFormat = agentpb.ExampleFormat_EXAMPLE // nolint:staticcheck
				mb.Common.ExampleType = agentpb.ExampleType_RANDOM
			}

			for _, p := range []struct {
				value float32  // result value: currentPSM.SumXXX-prevPSM.SumXXX
				sum   *float32 // MetricsBucket.XXXSum field to write value
				cnt   *float32 // MetricsBucket.XXXCnt field to write count
			}{
				{float32(currentPSM.Rows - prevPSM.Rows), &mb.Postgresql.MRowsSum, &mb.Postgresql.MRowsCnt},
				{float32(currentPSM.SharedBlksHit - prevPSM.SharedBlksHit), &mb.Postgresql.MSharedBlksHitSum, &mb.Postgresql.MSharedBlksHitCnt},
				{float32(currentPSM.SharedBlksRead - prevPSM.SharedBlksRead), &mb.Postgresql.MSharedBlksReadSum, &mb.Postgresql.MSharedBlksReadCnt},
				{float32(currentPSM.SharedBlksDirtied - prevPSM.SharedBlksDirtied), &mb.Postgresql.MSharedBlksDirtiedSum, &mb.Postgresql.MSharedBlksDirtiedCnt},
				{float32(currentPSM.SharedBlksWritten - prevPSM.SharedBlksWritten), &mb.Postgresql.MSharedBlksWrittenSum, &mb.Postgresql.MSharedBlksWrittenCnt},

				{float32(currentPSM.LocalBlksHit - prevPSM.LocalBlksHit), &mb.Postgresql.MLocalBlksHitSum, &mb.Postgresql.MLocalBlksHitCnt},
				{float32(currentPSM.LocalBlksRead - prevPSM.LocalBlksRead), &mb.Postgresql.MLocalBlksReadSum, &mb.Postgresql.MLocalBlksReadCnt},
				{float32(currentPSM.LocalBlksDirtied - prevPSM.LocalBlksDirtied), &mb.Postgresql.MLocalBlksDirtiedSum, &mb.Postgresql.MLocalBlksDirtiedCnt},
				{float32(currentPSM.LocalBlksWritten - prevPSM.LocalBlksWritten), &mb.Postgresql.MLocalBlksWrittenSum, &mb.Postgresql.MLocalBlksWrittenCnt},

				{float32(currentPSM.TempBlksRead - prevPSM.TempBlksRead), &mb.Postgresql.MTempBlksReadSum, &mb.Postgresql.MTempBlksReadCnt},
				{float32(currentPSM.TempBlksWritten - prevPSM.TempBlksWritten), &mb.Postgresql.MTempBlksWrittenSum, &mb.Postgresql.MTempBlksWrittenCnt},

				{float32(currentPSM.PlansCalls - prevPSM.PlansCalls), &mb.Postgresql.MPlansCallsSum, &mb.Postgresql.MPlansCallsCnt},
				{float32(currentPSM.WalFpi - prevPSM.WalFpi), &mb.Postgresql.MWalFpiSum, &mb.Postgresql.MWalFpiCnt},
				{float32(currentPSM.WalRecords - prevPSM.WalRecords), &mb.Postgresql.MWalRecordsSum, &mb.Postgresql.MWalRecordsCnt},
				{float32(currentPSM.WalBytes - prevPSM.WalBytes), &mb.Postgresql.MWalBytesSum, &mb.Postgresql.MWalBytesCnt},

				// convert milliseconds to seconds
				{float32(currentPSM.TotalTime-prevPSM.TotalTime) / 1000, &mb.Common.MQueryTimeSum, &mb.Common.MQueryTimeCnt},
				{float32(currentPSM.BlkReadTime-prevPSM.BlkReadTime) / 1000, &mb.Postgresql.MBlkReadTimeSum, &mb.Postgresql.MBlkReadTimeCnt},
				{float32(currentPSM.BlkWriteTime-prevPSM.BlkWriteTime) / 1000, &mb.Postgresql.MBlkWriteTimeSum, &mb.Postgresql.MBlkWriteTimeCnt},

				// convert microseconds to seconds
				{float32(currentPSM.CPUSysTime-prevPSM.CPUSysTime) / 1000000, &mb.Postgresql.MCpuSysTimeSum, &mb.Postgresql.MCpuSysTimeCnt},
				{float32(currentPSM.CPUUserTime-prevPSM.CPUUserTime) / 1000000, &mb.Postgresql.MCpuUserTimeSum, &mb.Postgresql.MCpuUserTimeCnt},

				{float32(currentPSM.WalBytes - prevPSM.WalBytes), &mb.Postgresql.MWalBytesSum, &mb.Postgresql.MWalBytesCnt},
			} {
				if p.value != 0 {
					*p.sum = p.value
					*p.cnt = count
				}
			}

			res = append(res, mb)
		}
	}

	return res
}

func parseHistogramFromRespCalls(respCalls pq.StringArray, prevRespCalls pq.StringArray) ([]*agentpb.HistogramItem, error) {
	histogram := getHistogramRangesArray()
	for k, v := range respCalls {
		val, err := strconv.ParseInt(v, 10, 32)
		if err != nil {
			return nil, errors.Wrap(err, "failed to parse histogram")
		}

		histogram[k].Frequency = uint32(val)
	}

	for k, v := range prevRespCalls {
		val, err := strconv.ParseInt(v, 10, 32)
		if err != nil {
			return nil, errors.Wrap(err, "failed to parse histogram")
		}

		histogram[k].Frequency -= uint32(val)
	}

	return histogram, nil
}

func getHistogramRangesArray() []*agentpb.HistogramItem {
	// For now we using static ranges.
	// In future we will compute range values from pg_stat_monitor_settings.
	// pgsm_histogram_min, pgsm_histogram_max, pgsm_histogram_buckets.
	return []*agentpb.HistogramItem{
		{Range: "(0 - 3)"},
		{Range: "(3 - 10)"},
		{Range: "(10 - 31)"},
		{Range: "(31 - 100)"},
		{Range: "(100 - 316)"},
		{Range: "(316 - 1000)"},
		{Range: "(1000 - 3162)"},
		{Range: "(3162 - 10000)"},
		{Range: "(10000 - 31622)"},
		{Range: "(31622 - 100000)"},
	}
}

// Changes returns channel that should be read until it is closed.
func (m *PGStatMonitorQAN) Changes() <-chan agents.Change {
	return m.changes
}

// Describe implements prometheus.Collector.
func (m *PGStatMonitorQAN) Describe(ch chan<- *prometheus.Desc) {
	// This method is needed to satisfy interface.
}

// Collect implement prometheus.Collector.
func (m *PGStatMonitorQAN) Collect(ch chan<- prometheus.Metric) {
	// This method is needed to satisfy interface.
}

// check interfaces
var _ prometheus.Collector = (*PGStatMonitorQAN)(nil)<|MERGE_RESOLUTION|>--- conflicted
+++ resolved
@@ -112,42 +112,71 @@
 	return newPgStatMonitorQAN(q, sqlDB, params.AgentID, params.DisableQueryExamples, l)
 }
 
-<<<<<<< HEAD
+func areSettingsTextValues(q *reform.Querier) (bool, error) {
+	pgsmVersion, prerelease, err := getPGMonitorVersion(q)
+	if err != nil {
+		return false, err
+	}
+
+	if pgsmVersion >= 3 && prerelease != "beta-2" && prerelease != "rc.1" {
+		return true, nil
+	}
+
+	return false, nil
+}
+
 func newPgStatMonitorQAN(q *reform.Querier, dbCloser io.Closer, agentID string, disableQueryExamples bool, l *logrus.Entry) (*PGStatMonitorQAN, error) {
-	settings, err := q.SelectAllFrom(pgStatMonitorSettingsView, "")
+	var settings []reform.Struct
+
+	settingsValuesAreText, err := areSettingsTextValues(q)
 	if err != nil {
 		return nil, err
 	}
+	if settingsValuesAreText {
+		settings, err = q.SelectAllFrom(pgStatMonitorSettingsTextValueView, "")
+	} else {
+		settings, err = q.SelectAllFrom(pgStatMonitorSettingsView, "")
+	}
+	if err != nil {
+		return nil, errors.Wrap(err, "failed to get settings")
+	}
+
 	var normalizedQuery bool
 	waitTime := defaultWaitTime
 	for _, row := range settings {
-		setting := row.(*pgStatMonitorSettings)
-		switch setting.Name {
-		case "pg_stat_monitor.pgsm_normalized_query":
-			normalizedQuery = setting.Value == 1
-		case "pg_stat_monitor.pgsm_bucket_time":
-			if setting.Value < int64(defaultWaitTime.Seconds()) {
-				waitTime = time.Duration(setting.Value) * time.Second
-			}
-		}
-	}
-
-=======
-func areSettingsTextValues(q *reform.Querier) (bool, error) {
-	pgsmVersion, prerelease, err := getPGMonitorVersion(q)
-	if err != nil {
-		return false, err
-	}
-
-	if pgsmVersion >= 3 && prerelease != "beta-2" && prerelease != "rc.1" {
-		return true, nil
-	}
-
-	return false, nil
-}
-
-func newPgStatMonitorQAN(q *reform.Querier, dbCloser io.Closer, agentID string, disableQueryExamples bool, l *logrus.Entry) (*PGStatMonitorQAN, error) {
->>>>>>> 43270cc9
+		var name string
+		var value int64
+
+		if settingsValuesAreText {
+			setting := row.(*pgStatMonitorSettingsTextValue)
+			name = setting.Name
+			if !isPropertyValueInt(name) {
+				continue
+			}
+
+			valueInt, err := strconv.ParseInt(setting.Value, 10, 64)
+			if err != nil {
+				return nil, errors.Wrap(err, "value cannot be parsed as integer")
+			}
+			value = valueInt
+		} else {
+			setting := row.(*pgStatMonitorSettings)
+			name = setting.Name
+			value = setting.Value
+		}
+
+		if err == nil {
+			switch name {
+			case "pg_stat_monitor.pgsm_normalized_query":
+				normalizedQuery = value == 1
+			case "pg_stat_monitor.pgsm_bucket_time":
+				if value < int64(defaultWaitTime.Seconds()) {
+					waitTime = time.Duration(value) * time.Second
+				}
+			}
+		}
+	}
+
 	return &PGStatMonitorQAN{
 		q:                    q,
 		dbCloser:             dbCloser,
