---
version: '3.7'
services:
  pmm-managed-server:
<<<<<<< HEAD
    image: ${PMM_SERVER_IMAGE:-perconalab/pmm-server-fb:PR-2628-64b96a8}
=======
    build:
      context: .
      args:
        PMM_SERVER_IMAGE: ${PMM_SERVER_IMAGE:-perconalab/pmm-server:dev-container}
      dockerfile: devcontainer.Dockerfile
>>>>>>> a7c6da4c
    container_name: pmm-managed-server
    hostname: pmm-managed-server
    networks:
      - ${NETWORK:-default}
    environment:
      - PMM_RELEASE_PATH=/root/go/bin
      - REVIEWDOG_GITHUB_API_TOKEN=${REVIEWDOG_GITHUB_API_TOKEN}
      - ENABLE_DBAAS=${ENABLE_DBAAS:-0}
      - AWS_ACCESS_KEY=${AWS_ACCESS_KEY}
      - AWS_SECRET_KEY=${AWS_SECRET_KEY}
      - ENABLE_ALERTING=1
      - ENABLE_BACKUP_MANAGEMENT=1
#      - PERCONA_TEST_PLATFORM_ADDRESS=https://check.localhost
#      - PERCONA_TEST_PLATFORM_INSECURE=1
#      - PERCONA_TEST_PLATFORM_PUBLIC_KEY=<public key>
#      - PERCONA_TEST_TELEMETRY_INTERVAL=10s
#      - PERCONA_TEST_TELEMETRY_RETRY_BACKOFF=10s
#      - PMM_DEBUG=1

    extra_hosts:
      - host.docker.internal:host-gateway
    #      - portal.localhost:${PORTAL_HOST:-host-gateway}
    #      - check.localhost:${PORTAL_CHECK_HOST:-host-gateway}
    #      - pmm.localhost:${PORTAL_PMM_HOST:-host-gateway}
    #      - check-dev.percona.com:${PORTAL_PMM_HOST:-host-gateway}

    # for delve
    cap_add:
      - SYS_PTRACE
    security_opt:
      - seccomp:unconfined

    # see https://github.com/golang/go/wiki/LinuxKernelSignalVectorBug#what-to-do
    ulimits:
      memlock: 67108864

    ports:
      - ${PMM_PORT_HTTP:-80}:80
      - ${PMM_PORT_HTTPS:-443}:443
      # For headless delve
      - ${PMM_PORT_DELVE:-2345}:2345
      # PG
      - ${PMM_PORT_PG:-15432}:5432
      # CH
      - ${PMM_PORT_CH_TCP:-11000}:9000
      - ${PMM_PORT_CH_HTTP:-11123}:8123
    volumes:
      - ./:/root/go/src/github.com/percona/pmm
      - ./Makefile.devcontainer:/root/go/src/github.com/percona/pmm/Makefile:ro # change Makefile in devcontainer
      # caching
      - go-modules:/root/go/pkg/mod
      - root-cache:/root/.cache

volumes:
  go-modules:
  root-cache:

networks:
  minikube:
    external:
      name: minikube<|MERGE_RESOLUTION|>--- conflicted
+++ resolved
@@ -2,15 +2,11 @@
 version: '3.7'
 services:
   pmm-managed-server:
-<<<<<<< HEAD
-    image: ${PMM_SERVER_IMAGE:-perconalab/pmm-server-fb:PR-2628-64b96a8}
-=======
     build:
       context: .
       args:
         PMM_SERVER_IMAGE: ${PMM_SERVER_IMAGE:-perconalab/pmm-server:dev-container}
       dockerfile: devcontainer.Dockerfile
->>>>>>> a7c6da4c
     container_name: pmm-managed-server
     hostname: pmm-managed-server
     networks:
