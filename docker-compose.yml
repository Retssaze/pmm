---
version: '3.7'
services:
  pmm-managed-server:
<<<<<<< HEAD
    image: ${PMM_SERVER_IMAGE:-perconalab/pmm-server:dev-container}
=======
    profiles:
      - pmm
    image: ${PMM_CONTAINER:-perconalab/pmm-server:dev-container}
>>>>>>> ad96cfb8
    # build:
    #   context: .
    #   args:
    #     PMM_SERVER_IMAGE: ${PMM_SERVER_IMAGE:-perconalab/pmm-server:dev-latest}
    #   dockerfile: devcontainer.Dockerfile
    container_name: pmm-managed-server
    hostname: pmm-managed-server
    networks:
      - ${NETWORK:-default}
    environment:
      - PMM_RELEASE_PATH=/root/go/bin
      - REVIEWDOG_GITHUB_API_TOKEN=${REVIEWDOG_GITHUB_API_TOKEN}
      - ENABLE_DBAAS=${ENABLE_DBAAS:-0}
      - AWS_ACCESS_KEY=${AWS_ACCESS_KEY}
      - AWS_SECRET_KEY=${AWS_SECRET_KEY}
      - ENABLE_BACKUP_MANAGEMENT=1
<<<<<<< HEAD
      - ENABLE_DBAAS=1
      - PERCONA_TEST_VERSION_SERVICE_URL=https://check-dev.percona.com/versions/v1
=======
    #      - PERCONA_TEST_PLATFORM_ADDRESS=https://check.localhost
    #      - PERCONA_TEST_PLATFORM_INSECURE=1
    #      - PERCONA_TEST_PLATFORM_PUBLIC_KEY=<public key>
    #      - PERCONA_TEST_TELEMETRY_INTERVAL=10s
    #      - PERCONA_TEST_TELEMETRY_RETRY_BACKOFF=10s
    #      - PERCONA_TEST_PMM_CLICKHOUSE_ADDR=127.0.0.1:9000
    #      - PERCONA_TEST_PMM_CLICKHOUSE_DATABASE=pmm
    #      - PERCONA_TEST_PMM_CLICKHOUSE_BLOCK_SIZE=10000
    #      - PERCONA_TEST_PMM_CLICKHOUSE_POOL_SIZE=2
    #      - PMM_DEBUG=1

    extra_hosts:
      - host.docker.internal:host-gateway
    #      - portal.localhost:${PORTAL_HOST:-host-gateway}
    #      - check.localhost:${PORTAL_CHECK_HOST:-host-gateway}
    #      - pmm.localhost:${PORTAL_PMM_HOST:-host-gateway}
    #      - check-dev.percona.com:${PORTAL_PMM_HOST:-host-gateway}

    # for delve
    cap_add:
      - SYS_PTRACE
    security_opt:
      - seccomp:unconfined

    # see https://github.com/golang/go/wiki/LinuxKernelSignalVectorBug#what-to-do
    ulimits:
      memlock: 67108864

    ports:
      - ${PMM_PORT_HTTP:-80}:80
      - ${PMM_PORT_HTTPS:-443}:443
      # For headless delve
      - ${PMM_PORT_DELVE:-2345}:2345
      # PG
      - ${PMM_PORT_PG:-15432}:5432
      # CH
      - ${PMM_PORT_CH_TCP:-11000}:9000
      - ${PMM_PORT_CH_HTTP:-11123}:8123
    volumes:
      - ./:/root/go/src/github.com/percona/pmm
      - ./Makefile.devcontainer:/root/go/src/github.com/percona/pmm/Makefile:ro # change Makefile in devcontainer
      # caching
      - go-modules:/root/go/pkg/mod
      - root-cache:/root/.cache

  # PMM with external ClickHouse DB
  ch:
    profiles:
      - pmm-ch
    image: ${CH_IMAGE:-clickhouse/clickhouse-server:22.6.9.11-alpine}
    platform: linux/amd64
    hostname: ${CH_HOSTNAME:-ch}
    ports:
      - ${CH_PORT:-9000}:9000
  pmm-managed-server-ch:
    profiles:
      - pmm-ch
    depends_on:
      - ch
    image: ${PMM_CONTAINER:-perconalab/pmm-server:dev-container}
    container_name: pmm-managed-server
    hostname: pmm-managed-server
    networks:
      - ${NETWORK:-default}
    environment:
      - PMM_RELEASE_PATH=/root/go/bin
      - REVIEWDOG_GITHUB_API_TOKEN=${REVIEWDOG_GITHUB_API_TOKEN}
      - ENABLE_DBAAS=${ENABLE_DBAAS:-0}
      - AWS_ACCESS_KEY=${AWS_ACCESS_KEY}
      - AWS_SECRET_KEY=${AWS_SECRET_KEY}
      - ENABLE_BACKUP_MANAGEMENT=1
>>>>>>> ad96cfb8
#      - PERCONA_TEST_PLATFORM_ADDRESS=https://check.localhost
#      - PERCONA_TEST_PLATFORM_INSECURE=1
#      - PERCONA_TEST_PLATFORM_PUBLIC_KEY=<public key>
#      - PERCONA_TEST_TELEMETRY_INTERVAL=10s
#      - PERCONA_TEST_TELEMETRY_RETRY_BACKOFF=10s
      - PERCONA_TEST_PMM_CLICKHOUSE_ADDR=${CH_HOSTNAME:-ch}:9000
      - PERCONA_TEST_PMM_CLICKHOUSE_DATABASE=pmm
      - PERCONA_TEST_PMM_CLICKHOUSE_BLOCK_SIZE=10000
      - PERCONA_TEST_PMM_CLICKHOUSE_POOL_SIZE=2
#      - PMM_DEBUG=1

    extra_hosts:
      - host.docker.internal:host-gateway
    #      - portal.localhost:${PORTAL_HOST:-host-gateway}
    #      - check.localhost:${PORTAL_CHECK_HOST:-host-gateway}
    #      - pmm.localhost:${PORTAL_PMM_HOST:-host-gateway}
    #      - check-dev.percona.com:${PORTAL_PMM_HOST:-host-gateway}

    # for delve
    cap_add:
      - SYS_PTRACE
    security_opt:
      - seccomp:unconfined

    # see https://github.com/golang/go/wiki/LinuxKernelSignalVectorBug#what-to-do
    ulimits:
      memlock: 67108864

    ports:
      - ${PMM_PORT_HTTP:-80}:80
      - ${PMM_PORT_HTTPS:-443}:443
      # For headless delve
      - ${PMM_PORT_DELVE:-2345}:2345
      # PG
      - ${PMM_PORT_PG:-15432}:5432
      # CH
      - ${PMM_PORT_CH_TCP:-11000}:9000
      - ${PMM_PORT_CH_HTTP:-11123}:8123
    volumes:
      - ./:/root/go/src/github.com/percona/pmm
<<<<<<< HEAD
#      - ../../percona-platform/grafana/public:/usr/share/grafana/public
=======
#      - "../grafana/public:/usr/share/grafana/public"
>>>>>>> ad96cfb8
      - ./Makefile.devcontainer:/root/go/src/github.com/percona/pmm/Makefile:ro # change Makefile in devcontainer
      # caching
      - go-modules:/root/go/pkg/mod
      - root-cache:/root/.cache

volumes:
  go-modules:
  root-cache:

networks:
  minikube:
    external:
      name: minikube<|MERGE_RESOLUTION|>--- conflicted
+++ resolved
@@ -2,13 +2,9 @@
 version: '3.7'
 services:
   pmm-managed-server:
-<<<<<<< HEAD
-    image: ${PMM_SERVER_IMAGE:-perconalab/pmm-server:dev-container}
-=======
     profiles:
       - pmm
     image: ${PMM_CONTAINER:-perconalab/pmm-server:dev-container}
->>>>>>> ad96cfb8
     # build:
     #   context: .
     #   args:
@@ -25,10 +21,6 @@
       - AWS_ACCESS_KEY=${AWS_ACCESS_KEY}
       - AWS_SECRET_KEY=${AWS_SECRET_KEY}
       - ENABLE_BACKUP_MANAGEMENT=1
-<<<<<<< HEAD
-      - ENABLE_DBAAS=1
-      - PERCONA_TEST_VERSION_SERVICE_URL=https://check-dev.percona.com/versions/v1
-=======
     #      - PERCONA_TEST_PLATFORM_ADDRESS=https://check.localhost
     #      - PERCONA_TEST_PLATFORM_INSECURE=1
     #      - PERCONA_TEST_PLATFORM_PUBLIC_KEY=<public key>
@@ -100,7 +92,8 @@
       - AWS_ACCESS_KEY=${AWS_ACCESS_KEY}
       - AWS_SECRET_KEY=${AWS_SECRET_KEY}
       - ENABLE_BACKUP_MANAGEMENT=1
->>>>>>> ad96cfb8
+      - ENABLE_DBAAS=1
+      - PERCONA_TEST_VERSION_SERVICE_URL=https://check-dev.percona.com/versions/v1
 #      - PERCONA_TEST_PLATFORM_ADDRESS=https://check.localhost
 #      - PERCONA_TEST_PLATFORM_INSECURE=1
 #      - PERCONA_TEST_PLATFORM_PUBLIC_KEY=<public key>
@@ -141,11 +134,7 @@
       - ${PMM_PORT_CH_HTTP:-11123}:8123
     volumes:
       - ./:/root/go/src/github.com/percona/pmm
-<<<<<<< HEAD
 #      - ../../percona-platform/grafana/public:/usr/share/grafana/public
-=======
-#      - "../grafana/public:/usr/share/grafana/public"
->>>>>>> ad96cfb8
       - ./Makefile.devcontainer:/root/go/src/github.com/percona/pmm/Makefile:ro # change Makefile in devcontainer
       # caching
       - go-modules:/root/go/pkg/mod
