# Host Makefile.

include Makefile.include

env-up: env-compose-up env-devcontainer     ## Start devcontainer.

env-compose-up:
	docker-compose pull
	docker-compose up --detach --renew-anon-volumes --remove-orphans

env-devcontainer:
	docker exec -it --workdir=/root/go/src/github.com/percona/pmm pmm-managed-server .devcontainer/setup.py

env-down:                                   ## Stop devcontainer.
	docker-compose down --remove-orphans

env-remove:
	docker-compose down --volumes --remove-orphans


TARGET ?= _bash

<<<<<<< HEAD
	bin/swagger-order --output=api/swagger/swagger.json api/swagger/swagger.json

	# generate API spec with all PMM Server APIs (omit agentlocalpb)
	bin/swagger mixin --output=api/swagger/swagger-dev.json \
		api/swagger/header-dev.json \
		api/serverpb/json/serverpb.json \
		api/inventorypb/json/inventorypb.json \
		api/managementpb/json/managementpb.json \
		api/managementpb/dbaas/json/dbaas.json \
		api/managementpb/ia/json/ia.json \
		api/managementpb/backup/json/backup.json \
		api/managementpb/azure/json/azure.json \
		api/qanpb/json/qanpb.json \
		api/platformpb/json/platformpb.json
	bin/swagger validate api/swagger/swagger-dev.json

	bin/swagger-order --output=api/swagger/swagger-dev.json api/swagger/swagger-dev.json

	# generate API spec with only dev PMM Server APIs specifically for readme.io (omit agentlocalpb)
	bin/swagger mixin --output=api/swagger/swagger-dev-only.json \
		api/swagger/header-dev.json \
		api/managementpb/dbaas/json/dbaas.json \
		api/managementpb/ia/json/ia.json \
		api/managementpb/backup/json/backup.json \
		api/managementpb/azure/json/azure.json \
		api/qanpb/json/qanpb.json \
		api/platformpb/json/platformpb.json
	bin/swagger validate api/swagger/swagger-dev-only.json

	bin/swagger-order --output=api/swagger/swagger-dev-only.json api/swagger/swagger-dev-only.json

	make clean_swagger
	make format
	bin/go-sumtype ./...
	go install -v ./...

gen-alertmanager:     # Generate Alertmanager client.
	bin/swagger generate client --model-package=ammodels --client-package=amclient --spec=api/alertmanager/openapi.yaml --target=api/alertmanager

	bin/gofumpt  -l -w ./api/alertmanager
	go install -v ./api/alertmanager/...

gen-grafana:     # Generate Grafana Unified Alerting API client.
	bin/swagger generate client --model-package=gmodels --client-package=gclient --spec=api/grafana/swagger.yaml --target=api/grafana

	bin/gofumpt  -l -w ./api/grafana
	go install -v ./api/grafana/...

clean_swagger:
	find api -name '*.swagger.json' -print -delete

clean: clean_swagger  ## Remove generated files.
	find api -name '*.pb.go' -print -delete
	find api -name '*.pb.gw.go' -print -delete

	for API in api/agentlocalpb api/serverpb api/inventorypb api/managementpb api/managementpb/dbaas api/managementpb/ia api/managementpb/backup api/qanpb api/platformpb ; do \
		rm -fr $$API/json/client $$API/json/models $$API/json/$$(basename $$API).json ; \
	done
	rm -f api/swagger/swagger.json api/swagger/swagger-dev.json api/swagger/swagger-dev-only.json

test:                 ## Run tests
	go test ./...

format:               ## Format source code
	bin/gofumpt -l -w .
	bin/goimports -local github.com/percona/pmm -l -w .
	bin/gci write --Section Standard --Section Default --Section "Prefix(github.com/percona/pmm)" .

check:                ## Run required checkers and linters.
	bin/golangci-lint run -c=.golangci.yml
	bin/go-consistent -pedantic ./...

serve:                ## Serve API documentation with nginx.
	# http://127.0.0.1:8080/swagger-ui.html
	nginx -p . -c api/nginx/nginx.conf

descriptors:          ## Update API compatibility descriptors.
	#./prototool break descriptor-set . -o api/api.descriptor
	bin/buf build -o descriptor.bin --as-file-descriptor-set api
=======
env:                                        ## Run `make TARGET` in devcontainer (`make env TARGET=help`); TARGET defaults to bash.
	docker exec -it --workdir=/root/go/src/github.com/percona/pmm pmm-managed-server make $(TARGET)
>>>>>>> f4757340
<|MERGE_RESOLUTION|>--- conflicted
+++ resolved
@@ -20,7 +20,6 @@
 
 TARGET ?= _bash
 
-<<<<<<< HEAD
 	bin/swagger-order --output=api/swagger/swagger.json api/swagger/swagger.json
 
 	# generate API spec with all PMM Server APIs (omit agentlocalpb)
@@ -100,7 +99,5 @@
 descriptors:          ## Update API compatibility descriptors.
 	#./prototool break descriptor-set . -o api/api.descriptor
 	bin/buf build -o descriptor.bin --as-file-descriptor-set api
-=======
 env:                                        ## Run `make TARGET` in devcontainer (`make env TARGET=help`); TARGET defaults to bash.
-	docker exec -it --workdir=/root/go/src/github.com/percona/pmm pmm-managed-server make $(TARGET)
->>>>>>> f4757340
+	docker exec -it --workdir=/root/go/src/github.com/percona/pmm pmm-managed-server make $(TARGET)