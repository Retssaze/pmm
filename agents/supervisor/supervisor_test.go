--- conflicted
+++ resolved
@@ -68,27 +68,18 @@
 
 		assertChanges(t, s,
 			&agentpb.StateChangedRequest{AgentId: "noop3", Status: inventorypb.AgentStatus_STARTING},
-<<<<<<< HEAD
 			&agentpb.StateChangedRequest{AgentId: "sleep1", Status: inventorypb.AgentStatus_STARTING, ListenPort: 65000, ProcessExecPath: "sleep"},
 		)
-=======
-			&agentpb.StateChangedRequest{AgentId: "sleep1", Status: inventorypb.AgentStatus_STARTING, ListenPort: 65000})
->>>>>>> bda0fc47
 		expectedList = []*agentlocalpb.AgentInfo{
 			{AgentType: type_TEST_NOOP, AgentId: "noop3", Status: inventorypb.AgentStatus_STARTING},
 			{AgentType: type_TEST_SLEEP, AgentId: "sleep1", Status: inventorypb.AgentStatus_STARTING, ListenPort: 65000, ProcessExecPath: "sleep"},
 		}
-		t.Log(s.AgentsList())
 		assert.Equal(t, expectedList, s.AgentsList())
 
 		assertChanges(t, s,
 			&agentpb.StateChangedRequest{AgentId: "noop3", Status: inventorypb.AgentStatus_RUNNING},
-<<<<<<< HEAD
 			&agentpb.StateChangedRequest{AgentId: "sleep1", Status: inventorypb.AgentStatus_RUNNING, ListenPort: 65000, ProcessExecPath: "sleep"},
 		)
-=======
-			&agentpb.StateChangedRequest{AgentId: "sleep1", Status: inventorypb.AgentStatus_RUNNING, ListenPort: 65000})
->>>>>>> bda0fc47
 		expectedList = []*agentlocalpb.AgentInfo{
 			{AgentType: type_TEST_NOOP, AgentId: "noop3", Status: inventorypb.AgentStatus_RUNNING},
 			{AgentType: type_TEST_SLEEP, AgentId: "sleep1", Status: inventorypb.AgentStatus_RUNNING, ListenPort: 65000, ProcessExecPath: "sleep"},
@@ -114,7 +105,6 @@
 		})
 
 		assertChanges(t, s,
-<<<<<<< HEAD
 			&agentpb.StateChangedRequest{AgentId: "sleep1", Status: inventorypb.AgentStatus_STOPPING, ListenPort: 65000, ProcessExecPath: "sleep"},
 		)
 		assertChanges(t, s,
@@ -125,15 +115,6 @@
 			&agentpb.StateChangedRequest{AgentId: "sleep1", Status: inventorypb.AgentStatus_STARTING, ListenPort: 65000, ProcessExecPath: "sleep"},
 			&agentpb.StateChangedRequest{AgentId: "sleep2", Status: inventorypb.AgentStatus_STARTING, ListenPort: 65001, ProcessExecPath: "sleep"},
 		)
-=======
-			&agentpb.StateChangedRequest{AgentId: "sleep1", Status: inventorypb.AgentStatus_STOPPING, ListenPort: 65000})
-		assertChanges(t, s,
-			&agentpb.StateChangedRequest{AgentId: "sleep1", Status: inventorypb.AgentStatus_DONE, ListenPort: 65000})
-
-		assertChanges(t, s,
-			&agentpb.StateChangedRequest{AgentId: "sleep1", Status: inventorypb.AgentStatus_STARTING, ListenPort: 65000},
-			&agentpb.StateChangedRequest{AgentId: "sleep2", Status: inventorypb.AgentStatus_STARTING, ListenPort: 65001})
->>>>>>> bda0fc47
 		expectedList = []*agentlocalpb.AgentInfo{
 			{AgentType: type_TEST_NOOP, AgentId: "noop3", Status: inventorypb.AgentStatus_RUNNING},
 			{AgentType: type_TEST_SLEEP, AgentId: "sleep1", Status: inventorypb.AgentStatus_STARTING, ListenPort: 65000, ProcessExecPath: "sleep"},
@@ -142,14 +123,9 @@
 		assert.Equal(t, expectedList, s.AgentsList())
 
 		assertChanges(t, s,
-<<<<<<< HEAD
 			&agentpb.StateChangedRequest{AgentId: "sleep1", Status: inventorypb.AgentStatus_RUNNING, ListenPort: 65000, ProcessExecPath: "sleep"},
 			&agentpb.StateChangedRequest{AgentId: "sleep2", Status: inventorypb.AgentStatus_RUNNING, ListenPort: 65001, ProcessExecPath: "sleep"},
 		)
-=======
-			&agentpb.StateChangedRequest{AgentId: "sleep1", Status: inventorypb.AgentStatus_RUNNING, ListenPort: 65000},
-			&agentpb.StateChangedRequest{AgentId: "sleep2", Status: inventorypb.AgentStatus_RUNNING, ListenPort: 65001})
->>>>>>> bda0fc47
 		expectedList = []*agentlocalpb.AgentInfo{
 			{AgentType: type_TEST_NOOP, AgentId: "noop3", Status: inventorypb.AgentStatus_RUNNING},
 			{AgentType: type_TEST_SLEEP, AgentId: "sleep1", Status: inventorypb.AgentStatus_RUNNING, ListenPort: 65000, ProcessExecPath: "sleep"},
@@ -225,17 +201,11 @@
 		})
 
 		assertChanges(t, s,
-<<<<<<< HEAD
 			&agentpb.StateChangedRequest{AgentId: "sleep1", Status: inventorypb.AgentStatus_STOPPING, ListenPort: 65000, ProcessExecPath: "sleep"},
 		)
 		assertChanges(t, s,
 			&agentpb.StateChangedRequest{AgentId: "sleep1", Status: inventorypb.AgentStatus_DONE, ListenPort: 65000, ProcessExecPath: "sleep"},
 		)
-=======
-			&agentpb.StateChangedRequest{AgentId: "sleep1", Status: inventorypb.AgentStatus_STOPPING, ListenPort: 65000})
-		assertChanges(t, s,
-			&agentpb.StateChangedRequest{AgentId: "sleep1", Status: inventorypb.AgentStatus_DONE, ListenPort: 65000})
->>>>>>> bda0fc47
 		expectedList = []*agentlocalpb.AgentInfo{
 			{AgentType: type_TEST_NOOP, AgentId: "noop3", Status: inventorypb.AgentStatus_RUNNING},
 			{AgentType: type_TEST_NOOP, AgentId: "noop4", Status: inventorypb.AgentStatus_RUNNING},
