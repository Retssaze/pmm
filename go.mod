--- conflicted
+++ resolved
@@ -112,9 +112,6 @@
 	golang.org/x/time v0.0.0-20220210224613-90d013bbcef8 // indirect
 	golang.org/x/xerrors v0.0.0-20200804184101-5ec99f83aff1 // indirect
 	gopkg.in/DataDog/dd-trace-go.v1 v1.17.0 // indirect
-<<<<<<< HEAD
-	k8s.io/apimachinery v0.20.6 // indirect
-=======
 	gopkg.in/inf.v0 v0.9.1 // indirect
 	k8s.io/klog/v2 v2.60.1 // indirect
 	k8s.io/kube-openapi v0.0.0-20220328201542-3ee0da9b0b42 // indirect
@@ -122,7 +119,6 @@
 	sigs.k8s.io/json v0.0.0-20211208200746-9f7c6b3444d2 // indirect
 	sigs.k8s.io/structured-merge-diff/v4 v4.2.1 // indirect
 	sigs.k8s.io/yaml v1.2.0 // indirect
->>>>>>> a00e7632
 )
 
 require (
