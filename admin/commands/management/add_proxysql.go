--- conflicted
+++ resolved
@@ -15,7 +15,6 @@
 package management
 
 import (
-	"fmt"
 	"strings"
 
 	"github.com/AlekSi/pointer"
@@ -49,8 +48,8 @@
 	Socket              string            `help:"Path to ProxySQL socket"`
 	NodeID              string            `help:"Node ID (default is autodetected)"`
 	PMMAgentID          string            `help:"The pmm-agent identifier which runs this instance (default is autodetected)"`
-	Username            string            `default:"admin" help:"ProxySQL username"`
-	Password            string            `default:"admin" help:"ProxySQL password"`
+	Username            string            `help:"ProxySQL username"`
+	Password            string            `help:"ProxySQL password"`
 	AgentPassword       string            `help:"Custom password for /metrics endpoint"`
 	CredentialsSource   string            `type:"existingfile" help:"Credentials provider"`
 	Environment         string            `help:"Environment name"`
@@ -79,32 +78,16 @@
 	return "127.0.0.1:6032"
 }
 
-<<<<<<< HEAD
-func (cmd *addProxySQLCommand) GetDefaultUsername() string {
-	return "admin"
-}
-
-func (cmd *addProxySQLCommand) GetDefaultPassword() string {
-	return "admin"
-}
-=======
 func (cmd *AddProxySQLCommand) GetSocket() string {
 	return cmd.Socket
 }
 
-func (cmd *AddProxySQLCommand) GetCredentials() error {
-	creds, err := commands.ReadFromSource(cmd.CredentialsSource)
-	if err != nil {
-		return fmt.Errorf("%w", err)
-	}
+func (cmd *AddProxySQLCommand) GetDefaultUsername() string {
+	return "admin"
+}
 
-	cmd.AgentPassword = creds.AgentPassword
-	cmd.Password = creds.Password
-	cmd.Username = creds.Username
->>>>>>> a9de6fc9
-
-func (cmd *addProxySQLCommand) GetSocket() string {
-	return cmd.Socket
+func (cmd *AddProxySQLCommand) GetDefaultPassword() string {
+	return "admin"
 }
 
 func (cmd *AddProxySQLCommand) RunCmd() (commands.Result, error) {
@@ -123,7 +106,6 @@
 		}
 	}
 
-<<<<<<< HEAD
 	if cmd.CredentialsSource == "" {
 		if cmd.Username == "" {
 			cmd.Username = cmd.GetDefaultUsername()
@@ -134,10 +116,7 @@
 		}
 	}
 
-	serviceName, socket, host, port, err := processGlobalAddFlagsWithSocket(cmd)
-=======
 	serviceName, socket, host, port, err := processGlobalAddFlagsWithSocket(cmd, cmd.AddCommonFlags)
->>>>>>> a9de6fc9
 	if err != nil {
 		return nil, err
 	}
@@ -176,48 +155,4 @@
 	return &addProxySQLResult{
 		Service: resp.Payload.Service,
 	}, nil
-<<<<<<< HEAD
-}
-
-// register command
-var (
-	AddProxySQL  addProxySQLCommand
-	AddProxySQLC = AddC.Command("proxysql", "Add ProxySQL to monitoring")
-)
-
-func init() {
-	hostname, _ := os.Hostname()
-	serviceName := hostname + "-proxysql"
-	serviceNameHelp := fmt.Sprintf("Service name (autodetected default: %s)", serviceName)
-	AddProxySQLC.Arg("name", serviceNameHelp).Default(serviceName).StringVar(&AddProxySQL.ServiceName)
-
-	AddProxySQLC.Arg("address", "ProxySQL address and port (default: 127.0.0.1:6032)").StringVar(&AddProxySQL.Address)
-	AddProxySQLC.Flag("socket", "Path to ProxySQL socket").StringVar(&AddProxySQL.Socket)
-
-	AddProxySQLC.Flag("node-id", "Node ID (default is autodetected)").StringVar(&AddProxySQL.NodeID)
-	AddProxySQLC.Flag("pmm-agent-id", "The pmm-agent identifier which runs this instance (default is autodetected)").StringVar(&AddProxySQL.PMMAgentID)
-
-	AddProxySQLC.Flag("username", "ProxySQL username").StringVar(&AddProxySQL.Username)
-	AddProxySQLC.Flag("password", "ProxySQL password").StringVar(&AddProxySQL.Password)
-	AddProxySQLC.Flag("agent-password", "Custom password for /metrics endpoint").StringVar(&AddProxySQL.AgentPassword)
-	AddProxySQLC.Flag("credentials-source", "Credentials provider").StringVar(&AddProxySQL.CredentialsSource)
-
-	AddProxySQLC.Flag("environment", "Environment name").StringVar(&AddProxySQL.Environment)
-	AddProxySQLC.Flag("cluster", "Cluster name").StringVar(&AddProxySQL.Cluster)
-	AddProxySQLC.Flag("replication-set", "Replication set name").StringVar(&AddProxySQL.ReplicationSet)
-	AddProxySQLC.Flag("custom-labels", "Custom user-assigned labels").StringVar(&AddProxySQL.CustomLabels)
-
-	AddProxySQLC.Flag("skip-connection-check", "Skip connection check").BoolVar(&AddProxySQL.SkipConnectionCheck)
-	AddProxySQLC.Flag("tls", "Use TLS to connect to the database").BoolVar(&AddProxySQL.TLS)
-	AddProxySQLC.Flag("tls-skip-verify", "Skip TLS certificates validation").BoolVar(&AddProxySQL.TLSSkipVerify)
-	AddProxySQLC.Flag("metrics-mode", "Metrics flow mode, can be push - agent will push metrics,"+
-		" pull - server scrape metrics from agent  or auto - chosen by server.").
-		Default("auto").
-		EnumVar(&AddProxySQL.MetricsMode, metricsModes...)
-
-	AddProxySQLC.Flag("disable-collectors", "Comma-separated list of collector names to exclude from exporter").StringVar(&AddProxySQL.DisableCollectors)
-
-	addGlobalFlags(AddProxySQLC, true)
-=======
->>>>>>> a9de6fc9
 }