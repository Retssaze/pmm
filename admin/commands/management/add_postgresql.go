--- conflicted
+++ resolved
@@ -15,7 +15,6 @@
 package management
 
 import (
-	"fmt"
 	"strings"
 
 	"github.com/AlekSi/pointer"
@@ -47,11 +46,11 @@
 	ServiceName       string `name:"name" arg:"" default:"${hostname}-postgresql" help:"Service name (autodetected default: ${hostname}-postgresql)"`
 	Address           string `arg:"" default:"127.0.0.1:5432" help:"PostgreSQL address and port (default: 127.0.0.1:5432)"`
 	Socket            string `help:"Path to socket"`
-	Username          string `default:"postgres" help:"PostgreSQL username"`
+	Username          string `help:"PostgreSQL username"`
 	Password          string `help:"PostgreSQL password"`
 	Database          string `help:"PostgreSQL database"`
 	AgentPassword     string `help:"Custom password for /metrics endpoint"`
-	CredentialsSource string `type:"existingfile" help:"Credentials provider"`
+	CredentialsSource string `help:"Credentials provider"`
 	NodeID            string `help:"Node ID (default is autodetected)"`
 	PMMAgentID        string `help:"The pmm-agent identifier which runs this instance (default is autodetected)"`
 	// TODO add "auto"
@@ -86,30 +85,12 @@
 	return "127.0.0.1:5432"
 }
 
-<<<<<<< HEAD
-func (cmd *addPostgreSQLCommand) GetDefaultUsername() string {
+func (cmd *AddPostgreSQLCommand) GetDefaultUsername() string {
 	return "postgres"
 }
 
-func (cmd *addPostgreSQLCommand) GetSocket() string {
-	return cmd.Socket
-=======
 func (cmd *AddPostgreSQLCommand) GetSocket() string {
 	return cmd.Socket
-}
-
-func (cmd *AddPostgreSQLCommand) GetCredentials() error {
-	creds, err := commands.ReadFromSource(cmd.CredentialsSource)
-	if err != nil {
-		return fmt.Errorf("%w", err)
-	}
-
-	cmd.AgentPassword = creds.AgentPassword
-	cmd.Password = creds.Password
-	cmd.Username = creds.Username
-
-	return nil
->>>>>>> a9de6fc9
 }
 
 func (cmd *AddPostgreSQLCommand) RunCmd() (commands.Result, error) {
@@ -126,6 +107,10 @@
 		if cmd.NodeID == "" {
 			cmd.NodeID = status.NodeID
 		}
+	}
+
+	if cmd.CredentialsSource == "" && cmd.Username == "" {
+		cmd.Username = cmd.GetDefaultUsername()
 	}
 
 	serviceName, socket, host, port, err := processGlobalAddFlagsWithSocket(cmd, cmd.AddCommonFlags)
@@ -161,10 +146,6 @@
 		if err != nil {
 			return nil, err
 		}
-	}
-
-	if cmd.CredentialsSource == "" && cmd.Username == "" {
-		cmd.Username = cmd.GetDefaultUsername()
 	}
 
 	params := &postgresql.AddPostgreSQLParams{
@@ -212,57 +193,4 @@
 	return &addPostgreSQLResult{
 		Service: resp.Payload.Service,
 	}, nil
-<<<<<<< HEAD
-}
-
-// register command
-var (
-	AddPostgreSQL  addPostgreSQLCommand
-	AddPostgreSQLC = AddC.Command("postgresql", "Add PostgreSQL to monitoring")
-)
-
-func init() {
-	hostname, _ := os.Hostname()
-	serviceName := hostname + "-postgresql"
-	serviceNameHelp := fmt.Sprintf("Service name (autodetected default: %s)", serviceName)
-	AddPostgreSQLC.Arg("name", serviceNameHelp).Default(serviceName).StringVar(&AddPostgreSQL.ServiceName)
-
-	AddPostgreSQLC.Arg("address", "PostgreSQL address and port (default: 127.0.0.1:5432)").StringVar(&AddPostgreSQL.Address)
-	AddPostgreSQLC.Flag("socket", "Path to socket").StringVar(&AddPostgreSQL.Socket)
-	AddPostgreSQLC.Flag("username", "PostgreSQL username").StringVar(&AddPostgreSQL.Username)
-	AddPostgreSQLC.Flag("password", "PostgreSQL password").StringVar(&AddPostgreSQL.Password)
-	AddPostgreSQLC.Flag("database", "PostgreSQL database").StringVar(&AddPostgreSQL.Database)
-	AddPostgreSQLC.Flag("agent-password", "Custom password for /metrics endpoint").StringVar(&AddPostgreSQL.AgentPassword)
-	AddPostgreSQLC.Flag("credentials-source", "Credentials provider").StringVar(&AddPostgreSQL.CredentialsSource)
-
-	AddPostgreSQLC.Flag("node-id", "Node ID (default is autodetected)").StringVar(&AddPostgreSQL.NodeID)
-	AddPostgreSQLC.Flag("pmm-agent-id", "The pmm-agent identifier which runs this instance (default is autodetected)").StringVar(&AddPostgreSQL.PMMAgentID)
-
-	querySources := []string{"pgstatements", "pgstatmonitor", "none"} // TODO add "auto"
-	querySourceHelp := fmt.Sprintf("Source of SQL queries, one of: %s (default: %s)", strings.Join(querySources, ", "), querySources[0])
-	AddPostgreSQLC.Flag("query-source", querySourceHelp).Default(querySources[0]).EnumVar(&AddPostgreSQL.QuerySource, querySources...)
-
-	AddPostgreSQLC.Flag("environment", "Environment name").StringVar(&AddPostgreSQL.Environment)
-	AddPostgreSQLC.Flag("cluster", "Cluster name").StringVar(&AddPostgreSQL.Cluster)
-	AddPostgreSQLC.Flag("replication-set", "Replication set name").StringVar(&AddPostgreSQL.ReplicationSet)
-	AddPostgreSQLC.Flag("custom-labels", "Custom user-assigned labels").StringVar(&AddPostgreSQL.CustomLabels)
-
-	AddPostgreSQLC.Flag("skip-connection-check", "Skip connection check").BoolVar(&AddPostgreSQL.SkipConnectionCheck)
-
-	AddPostgreSQLC.Flag("tls", "Use TLS to connect to the database").BoolVar(&AddPostgreSQL.TLS)
-	AddPostgreSQLC.Flag("tls-ca-file", "TLS CA certificate file").StringVar(&AddPostgreSQL.TLSCAFile)
-	AddPostgreSQLC.Flag("tls-cert-file", "TLS certificate file").StringVar(&AddPostgreSQL.TLSCertFile)
-	AddPostgreSQLC.Flag("tls-key-file", "TLS certificate key file").StringVar(&AddPostgreSQL.TLSKeyFile)
-	AddPostgreSQLC.Flag("tls-skip-verify", "Skip TLS certificates validation").BoolVar(&AddPostgreSQL.TLSSkipVerify)
-
-	AddPostgreSQLC.Flag("disable-queryexamples", "Disable collection of query examples").BoolVar(&AddPostgreSQL.DisableQueryExamples)
-	AddPostgreSQLC.Flag("metrics-mode", "Metrics flow mode, can be push - agent will push metrics,"+
-		" pull - server scrape metrics from agent  or auto - chosen by server.").
-		Default("auto").
-		EnumVar(&AddPostgreSQL.MetricsMode, metricsModes...)
-	AddPostgreSQLC.Flag("disable-collectors", "Comma-separated list of collector names to exclude from exporter").StringVar(&AddPostgreSQL.DisableCollectors)
-
-	addGlobalFlags(AddPostgreSQLC, true)
-=======
->>>>>>> a9de6fc9
 }