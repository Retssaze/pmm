--- conflicted
+++ resolved
@@ -15,7 +15,6 @@
 package management
 
 import (
-	"fmt"
 	"strings"
 
 	"github.com/AlekSi/pointer"
@@ -59,7 +58,7 @@
 	Username          string `help:"MongoDB username"`
 	Password          string `help:"MongoDB password"`
 	AgentPassword     string `help:"Custom password for /metrics endpoint"`
-	CredentialsSource string `type:"existingfile" help:"Credentials provider"`
+	CredentialsSource string `help:"Credentials provider"`
 	// TODO add "auto"
 	QuerySource                   string            `default:"${mongoDbQuerySourceDefault}" enum:"${mongoDbQuerySourcesEnum}" help:"Source of queries, one of: ${mongoDbQuerySourcesEnum} (default: ${mongoDbQuerySourceDefault})"`
 	Environment                   string            `help:"Environment name"`
@@ -100,29 +99,8 @@
 	return cmd.Socket
 }
 
-<<<<<<< HEAD
-func (cmd *addMongoDBCommand) Run() (commands.Result, error) {
-	customLabels, err := commands.ParseCustomLabels(cmd.CustomLabels)
-	if err != nil {
-		return nil, err
-	}
-=======
-func (cmd *AddMongoDBCommand) GetCredentials() error {
-	creds, err := commands.ReadFromSource(cmd.CredentialsSource)
-	if err != nil {
-		return fmt.Errorf("%w", err)
-	}
-
-	cmd.AgentPassword = creds.AgentPassword
-	cmd.Password = creds.Password
-	cmd.Username = creds.Username
-
-	return nil
-}
-
 func (cmd *AddMongoDBCommand) RunCmd() (commands.Result, error) {
 	customLabels := commands.ParseCustomLabels(cmd.CustomLabels)
->>>>>>> a9de6fc9
 
 	tlsCertificateKey, err := commands.ReadFile(cmd.TLSCertificateKeyFile)
 	if err != nil {
@@ -197,64 +175,4 @@
 	return &addMongoDBResult{
 		Service: resp.Payload.Service,
 	}, nil
-<<<<<<< HEAD
-}
-
-// register command
-var (
-	AddMongoDB  addMongoDBCommand
-	AddMongoDBC = AddC.Command("mongodb", "Add MongoDB to monitoring")
-)
-
-func init() {
-	hostname, _ := os.Hostname()
-	serviceName := hostname + "-mongodb"
-	serviceNameHelp := fmt.Sprintf("Service name (autodetected default: %s)", serviceName)
-	AddMongoDBC.Arg("name", serviceNameHelp).Default(serviceName).StringVar(&AddMongoDB.ServiceName)
-
-	AddMongoDBC.Arg("address", "MongoDB address and port (default: 127.0.0.1:27017)").StringVar(&AddMongoDB.Address)
-
-	AddMongoDBC.Flag("node-id", "Node ID (default is autodetected)").StringVar(&AddMongoDB.NodeID)
-	AddMongoDBC.Flag("pmm-agent-id", "The pmm-agent identifier which runs this instance (default is autodetected)").StringVar(&AddMongoDB.PMMAgentID)
-
-	AddMongoDBC.Flag("username", "MongoDB username").StringVar(&AddMongoDB.Username)
-	AddMongoDBC.Flag("password", "MongoDB password").StringVar(&AddMongoDB.Password)
-	AddMongoDBC.Flag("agent-password", "Custom password for /metrics endpoint").StringVar(&AddMongoDB.AgentPassword)
-	AddMongoDBC.Flag("credentials-source", "Credentials provider").StringVar(&AddMongoDB.CredentialsSource)
-
-	querySources := []string{mongodbQuerySourceProfiler, mongodbQuerySourceNone} // TODO add "auto"
-	querySourceHelp := fmt.Sprintf("Source of queries, one of: %s (default: %s)", strings.Join(querySources, ", "), querySources[0])
-	AddMongoDBC.Flag("query-source", querySourceHelp).Default(querySources[0]).EnumVar(&AddMongoDB.QuerySource, querySources...)
-
-	AddMongoDBC.Flag("environment", "Environment name").StringVar(&AddMongoDB.Environment)
-	AddMongoDBC.Flag("cluster", "Cluster name").StringVar(&AddMongoDB.Cluster)
-	AddMongoDBC.Flag("replication-set", "Replication set name").StringVar(&AddMongoDB.ReplicationSet)
-	AddMongoDBC.Flag("custom-labels", "Custom user-assigned labels").StringVar(&AddMongoDB.CustomLabels)
-
-	AddMongoDBC.Flag("skip-connection-check", "Skip connection check").BoolVar(&AddMongoDB.SkipConnectionCheck)
-	AddMongoDBC.Flag("tls", "Use TLS to connect to the database").BoolVar(&AddMongoDB.TLS)
-	AddMongoDBC.Flag("tls-skip-verify", "Skip TLS certificates validation").BoolVar(&AddMongoDB.TLSSkipVerify)
-	AddMongoDBC.Flag("tls-certificate-key-file", "Path to TLS certificate PEM file").StringVar(&AddMongoDB.TLSCertificateKeyFile)
-	AddMongoDBC.Flag("tls-certificate-key-file-password", "Password for certificate").StringVar(&AddMongoDB.TLSCertificateKeyFilePassword)
-	AddMongoDBC.Flag("tls-ca-file", "Path to certificate authority file").StringVar(&AddMongoDB.TLSCaFile)
-	AddMongoDBC.Flag("authentication-mechanism", "Authentication mechanism. Default is empty. Use MONGODB-X509 for ssl certificates").
-		StringVar(&AddMongoDB.AuthenticationMechanism)
-	AddMongoDBC.Flag("authentication-database", "Authentication database. Default is empty. Use $external for ssl certificates").
-		StringVar(&AddMongoDB.AuthenticationDatabase)
-
-	AddMongoDBC.Flag("metrics-mode", "Metrics flow mode, can be push - agent will push metrics,"+
-		" pull - server scrape metrics from agent  or auto - chosen by server.").
-		Default("auto").
-		EnumVar(&AddMongoDB.MetricsMode, metricsModes...)
-	AddMongoDBC.Flag("enable-all-collectors", "Enable all collectors").BoolVar(&AddMongoDB.EnableAllCollectors)
-	AddMongoDBC.Flag("disable-collectors", "Comma-separated list of collector names to exclude from exporter").StringVar(&AddMongoDB.DisableCollectors)
-	addGlobalFlags(AddMongoDBC, true)
-	AddMongoDBC.Flag("socket", "Path to socket").StringVar(&AddMongoDB.Socket)
-
-	AddMongoDBC.Flag("stats-collections", "Collections for collstats & indexstats").StringVar(&AddMongoDB.StatsCollections)
-	AddMongoDBC.Flag("max-collections-limit",
-		"Disable collstats, dbstats, topmetrics and indexstats if there are more than <n> collections. 0: No limit. Default is -1, which let PMM automatically set this value.").
-		Default("-1").Int32Var(&AddMongoDB.CollectionsLimit)
-=======
->>>>>>> a9de6fc9
 }