// pmm-agent
// Copyright 2019 Percona LLC
//
// Licensed under the Apache License, Version 2.0 (the "License");
// you may not use this file except in compliance with the License.
// You may obtain a copy of the License at
//
//  http://www.apache.org/licenses/LICENSE-2.0
//
// Unless required by applicable law or agreed to in writing, software
// distributed under the License is distributed on an "AS IS" BASIS,
// WITHOUT WARRANTIES OR CONDITIONS OF ANY KIND, either express or implied.
// See the License for the specific language governing permissions and
// limitations under the License.

// Package client contains business logic of working with pmm-managed.
package client

import (
	"context"
	"fmt"
	"net"
	"strconv"
	"strings"
	"sync"
	"time"

	"github.com/golang/protobuf/ptypes"
	"github.com/percona/pmm/api/agentpb"
	"github.com/percona/pmm/utils/tlsconfig"
	"github.com/percona/pmm/version"
	"github.com/pkg/errors"
	"github.com/prometheus/client_golang/prometheus"
	"github.com/sirupsen/logrus"
	"google.golang.org/grpc"
	"google.golang.org/grpc/credentials"
	"google.golang.org/grpc/status"

	"github.com/percona/pmm-agent/actions"
	"github.com/percona/pmm-agent/client/channel"
	"github.com/percona/pmm-agent/config"
	"github.com/percona/pmm-agent/utils/backoff"
)

const (
	dialTimeout          = 5 * time.Second
	backoffMinDelay      = 1 * time.Second
	backoffMaxDelay      = 15 * time.Second
	clockDriftWarning    = 5 * time.Second
	defaultActionTimeout = 10 * time.Second // default timeout for compatibility with an older server
)

// Client represents pmm-agent's connection to nginx/pmm-managed.
type Client struct {
	cfg               *config.Config
	supervisor        supervisor
	connectionChecker connectionChecker

	l       *logrus.Entry
	backoff *backoff.Backoff
	done    chan struct{}

	// for unit tests only
	dialTimeout time.Duration

	runner *actions.ConcurrentRunner

	rw      sync.RWMutex
	md      *agentpb.ServerConnectMetadata
	channel *channel.Channel
}

// New creates new client.
//
// Caller should call Run.
func New(cfg *config.Config, supervisor supervisor, connectionChecker connectionChecker) *Client {
	return &Client{
		cfg:               cfg,
		supervisor:        supervisor,
		connectionChecker: connectionChecker,
		l:                 logrus.WithField("component", "client"),
		backoff:           backoff.New(backoffMinDelay, backoffMaxDelay),
		done:              make(chan struct{}),
		dialTimeout:       dialTimeout,
	}
}

// Run connects to the server, processes requests and sends responses.
//
// Once Run exits, connection is closed, and caller should cancel supervisor's context.
// Then caller should wait until Done() channel is closed.
// That Client instance can't be reused after that.
//
// Returned error is already logged and should be ignored. It is returned only for unit tests.
func (c *Client) Run(ctx context.Context) error {
	c.l.Info("Starting...")

	c.runner = actions.NewConcurrentRunner(ctx)

	// do nothing until ctx is canceled if config misses critical info
	var missing string
	if c.cfg.ID == "" {
		missing = "Agent ID"
	}
	if c.cfg.Server.Address == "" {
		missing = "PMM Server address"
	}
	if missing != "" {
		c.l.Errorf("%s is not provided, halting.", missing)
		<-ctx.Done()
		close(c.done)
		return errors.Wrap(ctx.Err(), "missing "+missing)
	}

	// try to connect until success, or until ctx is canceled
	var dialResult *dialResult
	var dialErr error
	for {
		dialCtx, dialCancel := context.WithTimeout(ctx, c.dialTimeout)
		dialResult, dialErr = dial(dialCtx, c.cfg, c.l)
		dialCancel()
		if dialResult != nil {
			break
		}

		retryCtx, retryCancel := context.WithTimeout(ctx, c.backoff.Delay())
		<-retryCtx.Done()
		retryCancel()
		if ctx.Err() != nil {
			break
		}
	}
	if ctx.Err() != nil {
		close(c.done)
		if dialErr != nil {
			return dialErr
		}
		return ctx.Err()
	}

	defer func() {
		if err := dialResult.conn.Close(); err != nil {
			c.l.Errorf("Connection closed: %s.", err)
			return
		}
		c.l.Info("Connection closed.")
	}()

	c.rw.Lock()
	c.md = dialResult.md
	c.channel = dialResult.channel
	c.rw.Unlock()

	// Once the client is connected, ctx cancellation is ignored by it.
	//
	// We start three goroutines, and terminate the gRPC connection and exit Run when any of them exits:
	//
	// 1. processActionResults reads action results from action runner and sends them to the channel.
	//    It exits when the action runner is stopped by cancelling ctx.
	//
	// 2. processSupervisorRequests reads requests (status changes and QAN data) from the supervisor and sends them to the channel.
	//    It exits when the supervisor is stopped by the caller.
	//    Caller stops supervisor when Run is left and gRPC connection is closed.
	//
	// 3. processChannelRequests reads requests from the channel and processes them.
	//    It exits when an unexpected message is received from the channel, or when can't be received at all.
	//    When Run is left, caller stops supervisor, and that allows processSupervisorRequests to exit.
	//
	// Done() channel is closed when all three goroutines exited.

	// TODO Make 2 and 3 behave more like 1 - that seems to be simpler.
	// https://jira.percona.com/browse/PMM-4245

	oneDone := make(chan struct{}, 3)
	go func() {
		c.processActionResults()
		oneDone <- struct{}{}
	}()
	go func() {
		c.processSupervisorRequests()
		oneDone <- struct{}{}
	}()
	go func() {
		c.processChannelRequests()
		oneDone <- struct{}{}
	}()
	<-oneDone
	go func() {
		<-oneDone
		<-oneDone
		c.l.Info("Done.")
		close(c.done)
	}()
	return nil
}

// Done is closed when all supervisors's requests are sent (if possible) and connection is closed.
func (c *Client) Done() <-chan struct{} {
	return c.done
}

func (c *Client) processActionResults() {
	for result := range c.runner.Results() {
		resp := c.channel.SendRequest(&agentpb.ActionResultRequest{
			ActionId: result.ID,
			Output:   result.Output,
			Done:     true,
			Error:    result.Error,
		})
		if resp == nil {
			c.l.Warn("Failed to send ActionResult request.")
		}
	}
	c.l.Debugf("Runner Results() channel drained.")
}

func (c *Client) processSupervisorRequests() {
	var wg sync.WaitGroup

	wg.Add(1)
	go func() {
		defer wg.Done()

		for state := range c.supervisor.Changes() {
			resp := c.channel.SendRequest(state)
			if resp == nil {
				c.l.Warn("Failed to send StateChanged request.")
			}
		}
		c.l.Debugf("Supervisor Changes() channel drained.")
	}()

	wg.Add(1)
	go func() {
		defer wg.Done()

		for collect := range c.supervisor.QANRequests() {
			resp := c.channel.SendRequest(collect)
			if resp == nil {
				c.l.Warn("Failed to send QanCollect request.")
			}
		}
		c.l.Debugf("Supervisor QANRequests() channel drained.")
	}()

	wg.Wait()
}

func (c *Client) processChannelRequests() {
	for req := range c.channel.Requests() {
		var responsePayload agentpb.AgentResponsePayload
		switch p := req.Payload.(type) {
		case *agentpb.Ping:
			responsePayload = &agentpb.Pong{
				CurrentTime: ptypes.TimestampNow(),
			}

		case *agentpb.SetStateRequest:
			c.supervisor.SetState(p)
			responsePayload = new(agentpb.SetStateResponse)

		case *agentpb.StartActionRequest:
			var action actions.Action
			switch params := p.Params.(type) {
			case *agentpb.StartActionRequest_MysqlExplainParams:
				action = actions.NewMySQLExplainAction(p.ActionId, params.MysqlExplainParams)

			case *agentpb.StartActionRequest_MysqlShowCreateTableParams:
				action = actions.NewMySQLShowCreateTableAction(p.ActionId, params.MysqlShowCreateTableParams)

			case *agentpb.StartActionRequest_MysqlShowTableStatusParams:
				action = actions.NewMySQLShowTableStatusAction(p.ActionId, params.MysqlShowTableStatusParams)

			case *agentpb.StartActionRequest_MysqlShowIndexParams:
				action = actions.NewMySQLShowIndexAction(p.ActionId, params.MysqlShowIndexParams)

			case *agentpb.StartActionRequest_PostgresqlShowCreateTableParams:
				action = actions.NewPostgreSQLShowCreateTableAction(p.ActionId, params.PostgresqlShowCreateTableParams)

			case *agentpb.StartActionRequest_PostgresqlShowIndexParams:
				action = actions.NewPostgreSQLShowIndexAction(p.ActionId, params.PostgresqlShowIndexParams)

			case *agentpb.StartActionRequest_MongodbExplainParams:
				action = actions.NewMongoDBExplainAction(p.ActionId, params.MongodbExplainParams, c.cfg.Paths.TempDir)

			case *agentpb.StartActionRequest_MysqlQueryShowParams:
				action = actions.NewMySQLQueryShowAction(p.ActionId, params.MysqlQueryShowParams)

			case *agentpb.StartActionRequest_MysqlQuerySelectParams:
				action = actions.NewMySQLQuerySelectAction(p.ActionId, params.MysqlQuerySelectParams)

			case *agentpb.StartActionRequest_PostgresqlQueryShowParams:
				action = actions.NewPostgreSQLQueryShowAction(p.ActionId, params.PostgresqlQueryShowParams)

			case *agentpb.StartActionRequest_PostgresqlQuerySelectParams:
				action = actions.NewPostgreSQLQuerySelectAction(p.ActionId, params.PostgresqlQuerySelectParams)

			case *agentpb.StartActionRequest_MongodbQueryGetparameterParams:
				action = actions.NewMongoDBQueryAdmincommandAction(actions.MongoDBQueryAdmincommandActionParams{
					ID:      p.ActionId,
					DSN:     params.MongodbQueryGetparameterParams.Dsn,
					Files:   params.MongodbQueryGetparameterParams.TextFiles,
					Command: "getParameter",
					Arg:     "*",
					TempDir: c.cfg.Paths.TempDir,
				})

			case *agentpb.StartActionRequest_MongodbQueryBuildinfoParams:
				action = actions.NewMongoDBQueryAdmincommandAction(actions.MongoDBQueryAdmincommandActionParams{
					ID:      p.ActionId,
					DSN:     params.MongodbQueryBuildinfoParams.Dsn,
					Files:   params.MongodbQueryBuildinfoParams.TextFiles,
					Command: "buildInfo",
					Arg:     1,
					TempDir: c.cfg.Paths.TempDir,
				})

			case *agentpb.StartActionRequest_MongodbQueryGetcmdlineoptsParams:
				action = actions.NewMongoDBQueryAdmincommandAction(actions.MongoDBQueryAdmincommandActionParams{
					ID:      p.ActionId,
					DSN:     params.MongodbQueryGetcmdlineoptsParams.Dsn,
					Files:   params.MongodbQueryGetcmdlineoptsParams.TextFiles,
					Command: "getCmdLineOpts",
					Arg:     1,
					TempDir: c.cfg.Paths.TempDir,
				})

			case *agentpb.StartActionRequest_PtSummaryParams:
				action = actions.NewProcessAction(p.ActionId, c.cfg.Paths.PTSummary, []string{})

<<<<<<< HEAD
			case *agentpb.StartActionRequest_PtPgSummaryParams:
				action = actions.NewProcessAction(p.ActionId, c.cfg.Paths.PTPgSummary, argListFromPgParams(params.PtPgSummaryParams))
=======
			case *agentpb.StartActionRequest_PtMongodbSummaryParams:
				action = actions.NewProcessAction(p.ActionId, c.cfg.Paths.PTMongoDBSummary, argListFromMongoDBParams(params.PtMongodbSummaryParams))
>>>>>>> 53dc1b11

			case nil:
				// Requests() is not closed, so exit early to break channel
				c.l.Errorf("Unhandled StartAction request: %v.", req)
				return
			}

			c.runner.Start(action, c.getActionTimeout(p))
			responsePayload = new(agentpb.StartActionResponse)

		case *agentpb.StopActionRequest:
			c.runner.Stop(p.ActionId)
			responsePayload = new(agentpb.StopActionResponse)

		case *agentpb.CheckConnectionRequest:
			responsePayload = c.connectionChecker.Check(p, req.ID)

		case nil:
			// Requests() is not closed, so exit early to break channel
			c.l.Errorf("Unhandled server request: %v.", req)
			return
		}

		c.channel.SendResponse(&channel.AgentResponse{
			ID:      req.ID,
			Payload: responsePayload,
		})
	}

	if err := c.channel.Wait(); err != nil {
		c.l.Debugf("Channel closed: %s.", err)
		return
	}
	c.l.Debug("Channel closed.")
}

func (c *Client) getActionTimeout(req *agentpb.StartActionRequest) time.Duration {
	d, err := ptypes.Duration(req.Timeout)
	if err == nil && d == 0 {
		err = errors.New("timeout can't be zero")
	}
	if err != nil {
		c.l.Warnf("Invalid timeout, using default value instead: %s.", err)
		d = defaultActionTimeout
	}
	return d
}

type dialResult struct {
	conn         *grpc.ClientConn
	streamCancel context.CancelFunc
	channel      *channel.Channel
	md           *agentpb.ServerConnectMetadata
}

// dial tries to connect to the server once.
// State changes are logged via l. Returned error is not user-visible.
func dial(dialCtx context.Context, cfg *config.Config, l *logrus.Entry) (*dialResult, error) {
	opts := []grpc.DialOption{
		grpc.WithBlock(),
		grpc.WithUserAgent("pmm-agent/" + version.Version),
	}
	if cfg.Server.WithoutTLS {
		opts = append(opts, grpc.WithInsecure())
	} else {
		host, _, _ := net.SplitHostPort(cfg.Server.Address)
		tlsConfig := tlsconfig.Get()
		tlsConfig.ServerName = host
		tlsConfig.InsecureSkipVerify = cfg.Server.InsecureTLS //nolint:gosec
		opts = append(opts, grpc.WithTransportCredentials(credentials.NewTLS(tlsConfig)))
	}

	if cfg.Server.Username != "" {
		opts = append(opts, grpc.WithPerRPCCredentials(&basicAuth{
			username: cfg.Server.Username,
			password: cfg.Server.Password,
		}))
	}

	l.Infof("Connecting to %s ...", cfg.Server.FilteredURL())
	conn, err := grpc.DialContext(dialCtx, cfg.Server.Address, opts...)
	if err != nil {
		msg := err.Error()

		// improve error message in that particular case
		if err == context.DeadlineExceeded {
			msg = "timeout"
		}

		l.Errorf("Failed to connect to %s: %s.", cfg.Server.Address, msg)
		return nil, errors.Wrap(err, "failed to dial")
	}
	l.Infof("Connected to %s.", cfg.Server.Address)

	// gRPC stream is created without lifetime timeout.
	// However, we need to cancel it if two-way communication channel can't be established
	// when pmm-managed is down. A separate timer is used for that.
	streamCtx, streamCancel := context.WithCancel(context.Background())
	teardown := func() {
		streamCancel()
		if err := conn.Close(); err != nil {
			l.Debugf("Connection closed: %s.", err)
			return
		}
		l.Debugf("Connection closed.")
	}
	d, ok := dialCtx.Deadline()
	if !ok {
		panic("no deadline in dialCtx")
	}
	streamCancelT := time.AfterFunc(time.Until(d), streamCancel)
	defer streamCancelT.Stop()

	l.Info("Establishing two-way communication channel ...")
	start := time.Now()
	streamCtx = agentpb.AddAgentConnectMetadata(streamCtx, &agentpb.AgentConnectMetadata{
		ID:      cfg.ID,
		Version: version.Version,
	})
	stream, err := agentpb.NewAgentClient(conn).Connect(streamCtx)
	if err != nil {
		l.Errorf("Failed to establish two-way communication channel: %s.", err)
		teardown()
		return nil, errors.Wrap(err, "failed to connect")
	}

	// So far, nginx can handle all that itself without pmm-managed.
	// We need to exchange one pair of messages (ping/pong) for metadata headers to reach pmm-managed
	// to ensure that pmm-managed is alive and that Agent ID is valid.

	channel := channel.New(stream)
	_, clockDrift, err := getNetworkInformation(channel) // ping/pong
	if err != nil {
		msg := err.Error()

		// improve error message
		if s, ok := status.FromError(errors.Cause(err)); ok {
			msg = strings.TrimSuffix(s.Message(), ".")
		}

		l.Errorf("Failed to establish two-way communication channel: %s.", msg)
		teardown()
		return nil, err
	}

	// read metadata header after receiving pong
	md, err := agentpb.ReceiveServerConnectMetadata(stream)
	l.Debugf("Received server metadata: %+v. Error: %+v.", md, err)
	if err != nil {
		l.Errorf("Failed to receive server metadata: %s.", err)
		teardown()
		return nil, errors.Wrap(err, "failed to receive server metadata")
	}
	if md.ServerVersion == "" {
		l.Errorf("Server metadata does not contain server version.")
		teardown()
		return nil, errors.New("empty server version in metadata")
	}

	level := logrus.InfoLevel
	if clockDrift > clockDriftWarning || -clockDrift > clockDriftWarning {
		level = logrus.WarnLevel
	}
	l.Logf(level, "Two-way communication channel established in %s. Estimated clock drift: %s.",
		time.Since(start), clockDrift)

	return &dialResult{conn, streamCancel, channel, md}, nil
}

func getNetworkInformation(channel *channel.Channel) (latency, clockDrift time.Duration, err error) {
	start := time.Now()
	resp := channel.SendRequest(new(agentpb.Ping))
	if resp == nil {
		err = channel.Wait()
		return
	}
	roundtrip := time.Since(start)
	serverTime, err := ptypes.Timestamp(resp.(*agentpb.Pong).CurrentTime)
	if err != nil {
		err = errors.Wrap(err, "Failed to decode Ping")
		return
	}
	latency = roundtrip / 2
	clockDrift = serverTime.Sub(start) - latency
	return
}

// GetNetworkInformation sends ping request to the server and returns info about latency and clock drift.
func (c *Client) GetNetworkInformation() (latency, clockDrift time.Duration, err error) {
	c.rw.RLock()
	channel := c.channel
	c.rw.RUnlock()
	if channel == nil {
		err = errors.New("not connected")
		return
	}

	latency, clockDrift, err = getNetworkInformation(c.channel)
	return
}

// GetServerConnectMetadata returns current server's metadata, or nil.
func (c *Client) GetServerConnectMetadata() *agentpb.ServerConnectMetadata {
	c.rw.RLock()
	md := c.md
	c.rw.RUnlock()
	return md
}

// Describe implements "unchecked" prometheus.Collector.
func (c *Client) Describe(chan<- *prometheus.Desc) {
	// Sending no descriptor at all marks the Collector as “unchecked”,
	// i.e. no checks will be performed at registration time, and the
	// Collector may yield any Metric it sees fit in its Collect method.
}

// Collect implements "unchecked" prometheus.Collector.
func (c *Client) Collect(ch chan<- prometheus.Metric) {
	c.rw.RLock()
	channel := c.channel
	c.rw.RUnlock()

	desc := prometheus.NewDesc("pmm_agent_connected", "Has value 1 if two-way communication channel is established.", nil, nil)
	if channel != nil {
		ch <- prometheus.MustNewConstMetric(desc, prometheus.GaugeValue, 1)
		channel.Collect(ch)
	} else {
		ch <- prometheus.MustNewConstMetric(desc, prometheus.GaugeValue, 0)
	}
}

<<<<<<< HEAD
// argListFromPgParams creates an array of strings from the pointer to the parameters for pt-pg-sumamry
func argListFromPgParams(pParams *agentpb.StartActionRequest_PTPgSummaryParams) []string {
=======
// argListFromMongoDBParams creates an array of strings from the pointer to the parameters for pt-mongodb-sumamry
func argListFromMongoDBParams(pParams *agentpb.StartActionRequest_PTMongoDBSummaryParams) []string {
>>>>>>> 53dc1b11
	var args []string

	// Only adds the arguments are valid

<<<<<<< HEAD
	if pParams.Host != "" {
		args = append(args, "--host", pParams.Host)
	}

	if pParams.Port > 0 && pParams.Port <= 65535 {
		args = append(args, "--port", strconv.Itoa(int(pParams.Port)))
	}

=======
>>>>>>> 53dc1b11
	if pParams.Username != "" {
		args = append(args, "--username", pParams.Username)
	}

	if pParams.Password != "" {
<<<<<<< HEAD
		args = append(args, "--password", pParams.Password)
=======
		// TODO change this line when pt-mongodb-summary is updated
		args = append(args, fmt.Sprintf("--password=%s", pParams.Password))
	}

	if pParams.Host != "" {
		var hostPortStr string = pParams.Host

		// If valid port attaches ':' and the port number after address
		if pParams.Port > 0 && pParams.Port <= 65535 {
			hostPortStr += ":" + strconv.Itoa(int(pParams.Port))
		}

		args = append(args, hostPortStr)
>>>>>>> 53dc1b11
	}

	return args
}

// check interface
var (
	_ prometheus.Collector = (*Client)(nil)
)<|MERGE_RESOLUTION|>--- conflicted
+++ resolved
@@ -328,13 +328,11 @@
 			case *agentpb.StartActionRequest_PtSummaryParams:
 				action = actions.NewProcessAction(p.ActionId, c.cfg.Paths.PTSummary, []string{})
 
-<<<<<<< HEAD
 			case *agentpb.StartActionRequest_PtPgSummaryParams:
 				action = actions.NewProcessAction(p.ActionId, c.cfg.Paths.PTPgSummary, argListFromPgParams(params.PtPgSummaryParams))
-=======
+
 			case *agentpb.StartActionRequest_PtMongodbSummaryParams:
 				action = actions.NewProcessAction(p.ActionId, c.cfg.Paths.PTMongoDBSummary, argListFromMongoDBParams(params.PtMongodbSummaryParams))
->>>>>>> 53dc1b11
 
 			case nil:
 				// Requests() is not closed, so exit early to break channel
@@ -566,36 +564,42 @@
 	}
 }
 
-<<<<<<< HEAD
 // argListFromPgParams creates an array of strings from the pointer to the parameters for pt-pg-sumamry
 func argListFromPgParams(pParams *agentpb.StartActionRequest_PTPgSummaryParams) []string {
-=======
+	var args []string
+
+	// Only adds the arguments are valid
+
+	if pParams.Host != "" {
+		args = append(args, "--host", pParams.Host)
+	}
+
+	if pParams.Port > 0 && pParams.Port <= 65535 {
+		args = append(args, "--port", strconv.Itoa(int(pParams.Port)))
+	}
+
+	if pParams.Username != "" {
+		args = append(args, "--username", pParams.Username)
+	}
+
+	if pParams.Password != "" {
+		args = append(args, "--password", pParams.Password)
+	}
+
+	return args
+}
+
 // argListFromMongoDBParams creates an array of strings from the pointer to the parameters for pt-mongodb-sumamry
 func argListFromMongoDBParams(pParams *agentpb.StartActionRequest_PTMongoDBSummaryParams) []string {
->>>>>>> 53dc1b11
 	var args []string
 
 	// Only adds the arguments are valid
 
-<<<<<<< HEAD
-	if pParams.Host != "" {
-		args = append(args, "--host", pParams.Host)
-	}
-
-	if pParams.Port > 0 && pParams.Port <= 65535 {
-		args = append(args, "--port", strconv.Itoa(int(pParams.Port)))
-	}
-
-=======
->>>>>>> 53dc1b11
 	if pParams.Username != "" {
 		args = append(args, "--username", pParams.Username)
 	}
 
 	if pParams.Password != "" {
-<<<<<<< HEAD
-		args = append(args, "--password", pParams.Password)
-=======
 		// TODO change this line when pt-mongodb-summary is updated
 		args = append(args, fmt.Sprintf("--password=%s", pParams.Password))
 	}
@@ -609,7 +613,6 @@
 		}
 
 		args = append(args, hostPortStr)
->>>>>>> 53dc1b11
 	}
 
 	return args
