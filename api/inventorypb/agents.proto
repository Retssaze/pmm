--- conflicted
+++ resolved
@@ -590,15 +590,9 @@
   QANMySQLPerfSchemaAgent qan_mysql_perfschema_agent = 1;
 }
 
-<<<<<<< HEAD
 // Add/Change QANMongoProfilerAgent
 
 message AddQANMongoProfilerAgentRequest {
-=======
-// Add/Change QANMySQLSlowlogAgent
-
-message AddQANMySQLSlowlogAgentRequest {
->>>>>>> a19bcc32
   // Unique randomly generated instance identifier.
   reserved 1;
   // The pmm-agent identifier which runs this instance.
@@ -613,39 +607,23 @@
       string_not_empty: true
     }
   ];
-<<<<<<< HEAD
   // MongoDB username for getting profile data.
-=======
-  // MySQL username for getting slowlog data.
->>>>>>> a19bcc32
   string username = 4 [
     (validator.field) = {
       string_not_empty: true
     }
   ];
-<<<<<<< HEAD
   // MongoDB password for getting profile data.
-=======
-  // MySQL password for getting slowlog data.
->>>>>>> a19bcc32
-  string password = 5;
-  // Custom user-assigned labels.
-  map<string, string> custom_labels = 10;
-}
-
-<<<<<<< HEAD
+  string password = 5;
+  // Custom user-assigned labels.
+  map<string, string> custom_labels = 10;
+}
+
 message AddQANMongoProfilerAgentResponse {
   QANMongoProfilerAgent qan_mongo_profiler_agent = 1;
 }
 
 message ChangeQANMongoProfilerAgentRequest {
-=======
-message AddQANMySQLSlowlogAgentResponse {
-  QANMySQLSlowlogAgent qan_mysql_slowlog_agent = 1;
-}
-
-message ChangeQANMySQLSlowlogAgentRequest {
->>>>>>> a19bcc32
   string agent_id = 1 [
     (validator.field) = {
       string_not_empty: true
@@ -662,49 +640,44 @@
   bool remove_custom_labels = 5;
 }
 
-<<<<<<< HEAD
 message ChangeQANMongoProfilerAgentResponse {
   QANMongoProfilerAgent qan_mongo_profiler_agent = 1;
-=======
-message ChangeQANMySQLSlowlogAgentResponse {
+}
+
+// Add/Change QANMySQLSlowlogAgent
+
+message AddQANMySQLSlowlogAgentRequest {
+  // Unique randomly generated instance identifier.
+  reserved 1;
+  // The pmm-agent identifier which runs this instance.
+  string pmm_agent_id = 2 [
+    (validator.field) = {
+      string_not_empty: true
+    }
+  ];
+  // Service identifier.
+  string service_id = 3 [
+    (validator.field) = {
+      string_not_empty: true
+    }
+  ];
+  // MySQL username for getting slowlog data.
+  string username = 4 [
+    (validator.field) = {
+      string_not_empty: true
+    }
+  ];
+  // MySQL password for getting slowlog data.
+  string password = 5;
+  // Custom user-assigned labels.
+  map<string, string> custom_labels = 10;
+}
+
+message AddQANMySQLSlowlogAgentResponse {
   QANMySQLSlowlogAgent qan_mysql_slowlog_agent = 1;
->>>>>>> a19bcc32
-}
-
-// Add/Change PostgresExporter
-
-message AddPostgresExporterRequest {
-  // Unique randomly generated instance identifier.
-  reserved 1;
-  // The pmm-agent identifier which runs this instance.
-  string pmm_agent_id = 2 [
-    (validator.field) = {
-      string_not_empty: true
-    }
-  ];
-  // Service identifier.
-  string service_id = 3 [
-    (validator.field) = {
-      string_not_empty: true
-    }
-  ];
-  // PostgreSQL username for scraping metrics.
-  string username = 4 [
-    (validator.field) = {
-      string_not_empty: true
-    }
-  ];
-  // PostgreSQL password for scraping metrics.
-  string password = 5;
-  // Custom user-assigned labels.
-  map<string, string> custom_labels = 10;
-}
-
-message AddPostgresExporterResponse {
-  PostgresExporter postgres_exporter = 1;
-}
-
-message ChangePostgresExporterRequest {
+}
+
+message ChangeQANMySQLSlowlogAgentRequest {
   string agent_id = 1 [
     (validator.field) = {
       string_not_empty: true
@@ -721,6 +694,60 @@
   bool remove_custom_labels = 5;
 }
 
+message ChangeQANMySQLSlowlogAgentResponse {
+  QANMySQLSlowlogAgent qan_mysql_slowlog_agent = 1;
+}
+
+// Add/Change PostgresExporter
+
+message AddPostgresExporterRequest {
+  // Unique randomly generated instance identifier.
+  reserved 1;
+  // The pmm-agent identifier which runs this instance.
+  string pmm_agent_id = 2 [
+    (validator.field) = {
+      string_not_empty: true
+    }
+  ];
+  // Service identifier.
+  string service_id = 3 [
+    (validator.field) = {
+      string_not_empty: true
+    }
+  ];
+  // PostgreSQL username for scraping metrics.
+  string username = 4 [
+    (validator.field) = {
+      string_not_empty: true
+    }
+  ];
+  // PostgreSQL password for scraping metrics.
+  string password = 5;
+  // Custom user-assigned labels.
+  map<string, string> custom_labels = 10;
+}
+
+message AddPostgresExporterResponse {
+  PostgresExporter postgres_exporter = 1;
+}
+
+message ChangePostgresExporterRequest {
+  string agent_id = 1 [
+    (validator.field) = {
+      string_not_empty: true
+    }
+  ];
+  // Enable or disable this Agent.
+  oneof change_disabled {
+    bool enabled = 2;
+    bool disabled = 3;
+  }
+  // Replace all custom user-assigned labels.
+  map<string, string> custom_labels = 4;
+  // Remove all custom user-assigned labels.
+  bool remove_custom_labels = 5;
+}
+
 message ChangePostgresExporterResponse {
   PostgresExporter postgres_exporter = 1;
 }
@@ -851,7 +878,6 @@
       body: "*"
     };
   }
-<<<<<<< HEAD
   // AddQANMongoProfilerAgent adds MongoDB Profiler QAN Agent.
   rpc AddQANMongoProfilerAgent(AddQANMongoProfilerAgentRequest) returns (AddQANMongoProfilerAgentResponse) {
     option (google.api.http) = {
@@ -863,7 +889,9 @@
   rpc ChangeQANMongoProfilerAgent(ChangeQANMongoProfilerAgentRequest) returns (ChangeQANMongoProfilerAgentResponse) {
     option (google.api.http) = {
       post: "/v1/inventory/Agents/ChangeQANMongoProfilerAgent"
-=======
+      body: "*"
+    };
+  }
   // AddQANMySQLSlowlogAgent adds MySQL PerfSchema QAN Agent.
   rpc AddQANMySQLSlowlogAgent(AddQANMySQLSlowlogAgentRequest) returns (AddQANMySQLSlowlogAgentResponse) {
     option (google.api.http) = {
@@ -875,7 +903,6 @@
   rpc ChangeQANMySQLSlowlogAgent(ChangeQANMySQLSlowlogAgentRequest) returns (ChangeQANMySQLSlowlogAgentResponse) {
     option (google.api.http) = {
       post: "/v1/inventory/Agents/ChangeQANMySQLSlowlogAgent"
->>>>>>> a19bcc32
       body: "*"
     };
   }
