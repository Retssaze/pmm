--- conflicted
+++ resolved
@@ -552,50 +552,8 @@
 	return nil
 }
 
-<<<<<<< HEAD
-/*
-ListLocationsOKBodyLocationsItems0FilesystemConfig FilesystemLocationConfig represents file system location config.
+/*ListLocationsOKBodyLocationsItems0FilesystemConfig FilesystemLocationConfig represents file system location config.
 swagger:model ListLocationsOKBodyLocationsItems0FilesystemConfig
-=======
-/*ListLocationsOKBodyLocationsItems0PMMClientConfig PMMClientLocationConfig represents file system config inside pmm-client.
-swagger:model ListLocationsOKBodyLocationsItems0PMMClientConfig
-*/
-type ListLocationsOKBodyLocationsItems0PMMClientConfig struct {
-	// path
-	Path string `json:"path,omitempty"`
-}
-
-// Validate validates this list locations OK body locations items0 PMM client config
-func (o *ListLocationsOKBodyLocationsItems0PMMClientConfig) Validate(formats strfmt.Registry) error {
-	return nil
-}
-
-// ContextValidate validates this list locations OK body locations items0 PMM client config based on context it is used
-func (o *ListLocationsOKBodyLocationsItems0PMMClientConfig) ContextValidate(ctx context.Context, formats strfmt.Registry) error {
-	return nil
-}
-
-// MarshalBinary interface implementation
-func (o *ListLocationsOKBodyLocationsItems0PMMClientConfig) MarshalBinary() ([]byte, error) {
-	if o == nil {
-		return nil, nil
-	}
-	return swag.WriteJSON(o)
-}
-
-// UnmarshalBinary interface implementation
-func (o *ListLocationsOKBodyLocationsItems0PMMClientConfig) UnmarshalBinary(b []byte) error {
-	var res ListLocationsOKBodyLocationsItems0PMMClientConfig
-	if err := swag.ReadJSON(b, &res); err != nil {
-		return err
-	}
-	*o = res
-	return nil
-}
-
-/*ListLocationsOKBodyLocationsItems0PMMServerConfig PMMServerLocationConfig represents file system config inside pmm-server.
-swagger:model ListLocationsOKBodyLocationsItems0PMMServerConfig
->>>>>>> 0ba73951
 */
 type ListLocationsOKBodyLocationsItems0FilesystemConfig struct {
 	// path
