--- conflicted
+++ resolved
@@ -32,32 +32,14 @@
         "yum reinstall -y yum rpm",
 
         "yum install -y gcc git make pkgconfig glibc-static \
-            bash-completion bash-completion-extras",
-    ])
-
-
-def install_useful_packages():
-    """Installs required and useful RPM packages."""
-
-    run_commands([
-        # to install man pages
-        "sed -i '/nodocs/d' /etc/yum.conf",
-
-        # reinstall with man pages
-        "yum reinstall -y yum rpm",
-
-        "yum install -y vim \
+            vim \
             ansible-lint \
-<<<<<<< HEAD
-            mc tmux psmisc lsof which iproute",
-=======
             mc tmux psmisc lsof which iproute \
             bash-completion bash-completion-extras \
             man man-pages \
             dh-autoreconf \
             openssl-devel \
             wget"
->>>>>>> a31b524c
     ])
 
 
