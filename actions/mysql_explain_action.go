// pmm-agent
// Copyright 2019 Percona LLC
//
// Licensed under the Apache License, Version 2.0 (the "License");
// you may not use this file except in compliance with the License.
// You may obtain a copy of the License at
//
//  http://www.apache.org/licenses/LICENSE-2.0
//
// Unless required by applicable law or agreed to in writing, software
// distributed under the License is distributed on an "AS IS" BASIS,
// WITHOUT WARRANTIES OR CONDITIONS OF ANY KIND, either express or implied.
// See the License for the specific language governing permissions and
// limitations under the License.

package actions

import (
	"bytes"
	"context"
	"database/sql"
	"encoding/json"
	"fmt"
	"github.com/sirupsen/logrus"
	"strings"
	"text/tabwriter"

	"github.com/percona/pmm/api/agentpb"
	"github.com/pkg/errors"

	"github.com/percona/pmm-agent/tlshelpers"
)

type mysqlExplainAction struct {
	id     string
	params *agentpb.StartActionRequest_MySQLExplainParams
	query  string
}

type explainResponse struct {
	ExplainResult []byte `json:"explain_result"`
	Query         string `json:"explained_query"`
	IsDMLQuery    bool   `json:"is_dml"`
}

// ErrCannotEncodeExplainResponse cannot JSON encode the explain response.
var errCannotEncodeExplainResponse = errors.New("cannot JSON encode the explain response")

// NewMySQLExplainAction creates MySQL Explain Action.
// This is an Action that can run `EXPLAIN` command on MySQL service with given DSN.
func NewMySQLExplainAction(id string, params *agentpb.StartActionRequest_MySQLExplainParams) Action {
<<<<<<< HEAD
	if params.TlsFiles != nil && params.TlsFiles.Files != nil {
		err := tlshelpers.RegisterMySQLCerts(params.TlsFiles.Files)
		if err != nil {
			logrus.Error(err)
		}
	}

=======
>>>>>>> 3a3c19d1
	ret := &mysqlExplainAction{
		id:     id,
		params: params,
		query:  params.Query,
	}

	return ret
}

// ID returns an Action ID.
func (a *mysqlExplainAction) ID() string {
	return a.id
}

// Type returns an Action type.
func (a *mysqlExplainAction) Type() string {
	return "mysql-explain"
}

// Run runs an Action and returns output and error.
func (a *mysqlExplainAction) Run(ctx context.Context) ([]byte, error) {
	// query has a copy of the original params.Query field if the query is a SELECT or the equivalent
	// SELECT after converting DML queries.
	query := a.query
	isDMLQuery := isDMLQuery(query)
	if isDMLQuery {
		query = dmlToSelect(query)
	}
	db, err := mysqlOpen(a.params.Dsn, a.params.TlsFiles)
	if err != nil {
		return nil, err
	}
	defer db.Close() //nolint:errcheck
	defer tlshelpers.DeregisterMySQLCerts()

	// Create a transaction to explain a query in to be able to rollback any
	// harm done by stored functions/procedures.
	tx, err := db.BeginTx(ctx, &sql.TxOptions{})
	if err != nil {
		return nil, err
	}
	defer tx.Rollback() //nolint:errcheck

	response := explainResponse{
		Query:      query,
		IsDMLQuery: isDMLQuery,
	}

	switch a.params.OutputFormat {
	case agentpb.MysqlExplainOutputFormat_MYSQL_EXPLAIN_OUTPUT_FORMAT_DEFAULT:
		response.ExplainResult, err = a.explainDefault(ctx, tx)
	case agentpb.MysqlExplainOutputFormat_MYSQL_EXPLAIN_OUTPUT_FORMAT_JSON:
		response.ExplainResult, err = a.explainJSON(ctx, tx)
	case agentpb.MysqlExplainOutputFormat_MYSQL_EXPLAIN_OUTPUT_FORMAT_TRADITIONAL_JSON:
		response.ExplainResult, err = a.explainTraditionalJSON(ctx, tx)
	default:
		return nil, errors.Errorf("unsupported output format %s", a.params.OutputFormat)
	}

	if err != nil {
		return nil, err
	}

	b, err := json.Marshal(response)
	if err != nil {
		return nil, errCannotEncodeExplainResponse
	}

	return b, nil
}

func (a *mysqlExplainAction) sealed() {}

func (a *mysqlExplainAction) explainDefault(ctx context.Context, tx *sql.Tx) ([]byte, error) {
	rows, err := tx.QueryContext(ctx, fmt.Sprintf("EXPLAIN /* pmm-agent */ %s", a.query))
	if err != nil {
		return nil, err
	}

	columns, dataRows, err := readRows(rows)
	if err != nil {
		return nil, err
	}

	// TODO Convert results to the output similar to mysql's CLI \G format
	// for compatibility with pt-visual-explain.
	// https://jira.percona.com/browse/PMM-4107

	var buf bytes.Buffer
	w := tabwriter.NewWriter(&buf, 0, 0, 1, ' ', tabwriter.Debug)
	w.Write([]byte(strings.Join(columns, "\t"))) //nolint:errcheck
	for _, dataRow := range dataRows {
		row := "\n"
		for _, d := range dataRow {
			v := "NULL"
			if d != nil {
				v = fmt.Sprint(d)
			}
			row += v + "\t"
		}
		w.Write([]byte(row)) //nolint:errcheck
	}
	if err = w.Flush(); err != nil {
		return nil, err
	}
	return buf.Bytes(), nil
}

func (a *mysqlExplainAction) explainJSON(ctx context.Context, tx *sql.Tx) ([]byte, error) {
	var b []byte
	err := tx.QueryRowContext(ctx, fmt.Sprintf("EXPLAIN /* pmm-agent */ FORMAT=JSON %s", a.query)).Scan(&b)
	if err != nil {
		return nil, err
	}

	var m map[string]interface{}
	if err = json.Unmarshal(b, &m); err != nil {
		return nil, err
	}

	// https://dev.mysql.com/doc/refman/8.0/en/explain-extended.html
	rows, err := tx.QueryContext(ctx, "SHOW /* pmm-agent */ WARNINGS")
	if err != nil {
		return b, nil // ingore error, return original output
	}
	defer rows.Close() //nolint:errcheck

	var warnings []map[string]interface{}
	for rows.Next() {
		var level, message string
		var code int
		if err = rows.Scan(&level, &code, &message); err != nil {
			continue
		}
		warnings = append(warnings, map[string]interface{}{
			"Level":   level,
			"Code":    code,
			"Message": message,
		})
	}
	// ignore rows.Err()

	m["warnings"] = warnings
	return json.Marshal(m)
}

func (a *mysqlExplainAction) explainTraditionalJSON(ctx context.Context, tx *sql.Tx) ([]byte, error) {
	rows, err := tx.QueryContext(ctx, fmt.Sprintf("EXPLAIN /* pmm-agent */ %s", a.query))
	if err != nil {
		return nil, err
	}

	columns, dataRows, err := readRows(rows)
	if err != nil {
		return nil, err
	}
	return jsonRows(columns, dataRows)
}<|MERGE_RESOLUTION|>--- conflicted
+++ resolved
@@ -21,7 +21,6 @@
 	"database/sql"
 	"encoding/json"
 	"fmt"
-	"github.com/sirupsen/logrus"
 	"strings"
 	"text/tabwriter"
 
@@ -49,16 +48,6 @@
 // NewMySQLExplainAction creates MySQL Explain Action.
 // This is an Action that can run `EXPLAIN` command on MySQL service with given DSN.
 func NewMySQLExplainAction(id string, params *agentpb.StartActionRequest_MySQLExplainParams) Action {
-<<<<<<< HEAD
-	if params.TlsFiles != nil && params.TlsFiles.Files != nil {
-		err := tlshelpers.RegisterMySQLCerts(params.TlsFiles.Files)
-		if err != nil {
-			logrus.Error(err)
-		}
-	}
-
-=======
->>>>>>> 3a3c19d1
 	ret := &mysqlExplainAction{
 		id:     id,
 		params: params,
