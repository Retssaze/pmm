--- conflicted
+++ resolved
@@ -46,24 +46,14 @@
 
 		b, err := a.Run(ctx)
 		require.NoError(t, err)
-<<<<<<< HEAD
-		assert.LessOrEqual(t, 16345, len(b))
-		assert.LessOrEqual(t, len(b), 25085)
-=======
 		assert.LessOrEqual(t, 15000, len(b))
 		assert.LessOrEqual(t, len(b), 26000)
->>>>>>> d9b1676f
 
 		data, err := agentpb.UnmarshalActionQueryResult(b)
 		require.NoError(t, err)
 		t.Log(spew.Sdump(data))
-<<<<<<< HEAD
-		assert.LessOrEqual(t, 456, len(data))
-		assert.LessOrEqual(t, len(data), 657)
-=======
 		assert.LessOrEqual(t, 400, len(data))
 		assert.LessOrEqual(t, len(data), 700)
->>>>>>> d9b1676f
 
 		var found int
 		for _, m := range data {
