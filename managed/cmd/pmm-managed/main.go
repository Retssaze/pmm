// Copyright (C) 2017 Percona LLC
//
// This program is free software: you can redistribute it and/or modify
// it under the terms of the GNU Affero General Public License as published by
// the Free Software Foundation, either version 3 of the License, or
// (at your option) any later version.
//
// This program is distributed in the hope that it will be useful,
// but WITHOUT ANY WARRANTY; without even the implied warranty of
// MERCHANTABILITY or FITNESS FOR A PARTICULAR PURPOSE. See the
// GNU Affero General Public License for more details.
//
// You should have received a copy of the GNU Affero General Public License
// along with this program. If not, see <https://www.gnu.org/licenses/>.

package main

import (
	"bytes"
	"context"
	"database/sql"
	_ "expvar" // register /debug/vars
	"fmt"
	"html/template"
	"log"
	"net"
	"net/http"
	_ "net/http/pprof" // register /debug/pprof
	"net/url"
	"os"
	"os/signal"
	"sort"
	"strconv"
	"strings"
	"sync"
	"time"

	grpc_middleware "github.com/grpc-ecosystem/go-grpc-middleware"
	grpc_validator "github.com/grpc-ecosystem/go-grpc-middleware/validator"
	grpc_prometheus "github.com/grpc-ecosystem/go-grpc-prometheus"
	grpc_gateway "github.com/grpc-ecosystem/grpc-gateway/v2/runtime"
	prom "github.com/prometheus/client_golang/prometheus"
	"github.com/prometheus/client_golang/prometheus/promhttp"
	"github.com/sirupsen/logrus"
	"golang.org/x/sync/semaphore"
	"golang.org/x/sys/unix"
	"google.golang.org/grpc"
	channelz "google.golang.org/grpc/channelz/service"
	"google.golang.org/grpc/credentials/insecure"
	"google.golang.org/grpc/grpclog"
	"google.golang.org/grpc/reflection"
	"google.golang.org/protobuf/encoding/protojson"
	"gopkg.in/alecthomas/kingpin.v2"
	"gopkg.in/reform.v1"
	"gopkg.in/reform.v1/dialects/postgresql"

	"github.com/percona/pmm/api/agentpb"
	"github.com/percona/pmm/api/inventorypb"
	"github.com/percona/pmm/api/managementpb"
	alertingpb "github.com/percona/pmm/api/managementpb/alerting"
	azurev1beta1 "github.com/percona/pmm/api/managementpb/azure"
	backupv1beta1 "github.com/percona/pmm/api/managementpb/backup"
	dbaasv1beta1 "github.com/percona/pmm/api/managementpb/dbaas"
	iav1beta1 "github.com/percona/pmm/api/managementpb/ia"
	"github.com/percona/pmm/api/platformpb"
	"github.com/percona/pmm/api/serverpb"
	"github.com/percona/pmm/api/userpb"
	"github.com/percona/pmm/managed/models"
	"github.com/percona/pmm/managed/services/agents"
	agentgrpc "github.com/percona/pmm/managed/services/agents/grpc"
	"github.com/percona/pmm/managed/services/alertmanager"
	"github.com/percona/pmm/managed/services/backup"
	"github.com/percona/pmm/managed/services/checks"
	"github.com/percona/pmm/managed/services/config"
	"github.com/percona/pmm/managed/services/dbaas"
	"github.com/percona/pmm/managed/services/grafana"
	"github.com/percona/pmm/managed/services/inventory"
	inventorygrpc "github.com/percona/pmm/managed/services/inventory/grpc"
	"github.com/percona/pmm/managed/services/management"
	"github.com/percona/pmm/managed/services/management/alerting"
	managementbackup "github.com/percona/pmm/managed/services/management/backup"
	managementdbaas "github.com/percona/pmm/managed/services/management/dbaas"
	managementgrpc "github.com/percona/pmm/managed/services/management/grpc"
	"github.com/percona/pmm/managed/services/management/ia"
	"github.com/percona/pmm/managed/services/minio"
	"github.com/percona/pmm/managed/services/platform"
	"github.com/percona/pmm/managed/services/qan"
	"github.com/percona/pmm/managed/services/scheduler"
	"github.com/percona/pmm/managed/services/server"
	"github.com/percona/pmm/managed/services/supervisord"
	"github.com/percona/pmm/managed/services/telemetry"
	"github.com/percona/pmm/managed/services/user"
	"github.com/percona/pmm/managed/services/versioncache"
	"github.com/percona/pmm/managed/services/victoriametrics"
	"github.com/percona/pmm/managed/services/vmalert"
	"github.com/percona/pmm/managed/utils/clean"
	"github.com/percona/pmm/managed/utils/envvars"
	"github.com/percona/pmm/managed/utils/interceptors"
	"github.com/percona/pmm/managed/utils/logger"
	platformClient "github.com/percona/pmm/managed/utils/platform"
	pmmerrors "github.com/percona/pmm/utils/errors"
	"github.com/percona/pmm/utils/sqlmetrics"
	"github.com/percona/pmm/version"
)

const (
	shutdownTimeout    = 3 * time.Second
	gRPCMessageMaxSize = 100 * 1024 * 1024

	gRPCAddr  = "127.0.0.1:7771"
	http1Addr = "127.0.0.1:7772"
	debugAddr = "127.0.0.1:7773"

	cleanInterval  = 10 * time.Minute
	cleanOlderThan = 30 * time.Minute

	defaultContextTimeout = 10 * time.Second
	pProfProfileDuration  = 30 * time.Second
	pProfTraceDuration    = 10 * time.Second
)

var pprofSemaphore = semaphore.NewWeighted(1)

func addLogsHandler(mux *http.ServeMux, logs *supervisord.Logs) {
	l := logrus.WithField("component", "logs.zip")

	mux.HandleFunc("/logs.zip", func(rw http.ResponseWriter, req *http.Request) {
		contextTimeout := defaultContextTimeout
		// increase context timeout if pprof query parameter exist in request
		pprofQueryParameter, err := strconv.ParseBool(req.FormValue("pprof"))
		if err != nil {
			l.Debug("Unable to read 'pprof' query param. Using default: pprof=false")
		}
		var pprofConfig *supervisord.PprofConfig
		if pprofQueryParameter {
			if !pprofSemaphore.TryAcquire(1) {
				rw.WriteHeader(http.StatusLocked)
				_, err := rw.Write([]byte("Pprof is already running. Please try again later."))
				if err != nil {
					l.Errorf("%+v", err)
				}
				return
			}
			defer pprofSemaphore.Release(1)

			contextTimeout += pProfProfileDuration + pProfTraceDuration
			pprofConfig = &supervisord.PprofConfig{
				ProfileDuration: pProfProfileDuration,
				TraceDuration:   pProfTraceDuration,
			}
		}
		// fail-safe
		ctx, cancel := context.WithTimeout(req.Context(), contextTimeout)
		defer cancel()

		filename := fmt.Sprintf("pmm-server_%s.zip", time.Now().UTC().Format("2006-01-02_15-04"))
		rw.Header().Set(`Access-Control-Allow-Origin`, `*`)
		rw.Header().Set(`Content-Type`, `application/zip`)
		rw.Header().Set(`Content-Disposition`, `attachment; filename="`+filename+`"`)

		ctx = logger.Set(ctx, "logs")
		if err := logs.Zip(ctx, rw, pprofConfig); err != nil {
			l.Errorf("%+v", err)
		}
	})
}

type gRPCServerDeps struct {
<<<<<<< HEAD
	db                      *reform.DB
	vmdb                    *victoriametrics.Service
	platformClient          *platformClient.Client
	server                  *server.Server
	agentsRegistry          *agents.Registry
	handler                 *agents.Handler
	actions                 *agents.ActionsService
	agentsStateUpdater      *agents.StateUpdater
	connectionCheck         *agents.ConnectionChecker
	credentialsSourceLoader *agents.CredentialsSourceLoader
	grafanaClient           *grafana.Client
	checksService           *checks.Service
	dbaasClient             *dbaas.Client
	alertmanager            *alertmanager.Service
	vmalert                 *vmalert.Service
	settings                *models.Settings
	alertsService           *ia.AlertsService
	templatesService        *ia.TemplatesService
	rulesService            *ia.RulesService
	jobsService             *agents.JobsService
	versionServiceClient    *managementdbaas.VersionServiceClient
	schedulerService        *scheduler.Service
	backupService           *backup.Service
	backupRemovalService    *backup.RemovalService
	minioService            *minio.Service
	versionCache            *versioncache.Service
	supervisord             *supervisord.Service
	config                  *config.Config
	componentsService       *managementdbaas.ComponentsService
=======
	db                   *reform.DB
	vmdb                 *victoriametrics.Service
	platformClient       *platformClient.Client
	server               *server.Server
	agentsRegistry       *agents.Registry
	handler              *agents.Handler
	actions              *agents.ActionsService
	agentsStateUpdater   *agents.StateUpdater
	connectionCheck      *agents.ConnectionChecker
	defaultsFileParser   *agents.DefaultsFileParser
	grafanaClient        *grafana.Client
	checksService        *checks.Service
	dbaasClient          *dbaas.Client
	alertmanager         *alertmanager.Service
	vmalert              *vmalert.Service
	settings             *models.Settings
	alertsService        *ia.AlertsService
	templatesService     *alerting.Service
	rulesService         *ia.RulesService
	jobsService          *agents.JobsService
	versionServiceClient *managementdbaas.VersionServiceClient
	schedulerService     *scheduler.Service
	backupService        *backup.Service
	backupRemovalService *backup.RemovalService
	minioService         *minio.Service
	versionCache         *versioncache.Service
	supervisord          *supervisord.Service
	config               *config.Config
	componentsService    *managementdbaas.ComponentsService
>>>>>>> abad248e
}

// runGRPCServer runs gRPC server until context is canceled, then gracefully stops it.
func runGRPCServer(ctx context.Context, deps *gRPCServerDeps) {
	l := logrus.WithField("component", "gRPC")
	l.Infof("Starting server on http://%s/ ...", gRPCAddr)

	gRPCServer := grpc.NewServer(
		grpc.MaxRecvMsgSize(gRPCMessageMaxSize),

		grpc.UnaryInterceptor(grpc_middleware.ChainUnaryServer(
			interceptors.Unary,
			interceptors.UnaryServiceEnabledInterceptor(),
			grpc_validator.UnaryServerInterceptor())),
		grpc.StreamInterceptor(grpc_middleware.ChainStreamServer(
			interceptors.Stream,
			interceptors.StreamServiceEnabledInterceptor(),
			grpc_validator.StreamServerInterceptor())),
	)

	serverpb.RegisterServerServer(gRPCServer, deps.server)

	agentpb.RegisterAgentServer(gRPCServer, agentgrpc.NewAgentServer(deps.handler))

	nodesSvc := inventory.NewNodesService(deps.db, deps.agentsRegistry, deps.agentsStateUpdater, deps.vmdb)
	servicesSvc := inventory.NewServicesService(deps.db, deps.agentsRegistry, deps.agentsStateUpdater, deps.vmdb, deps.versionCache)
	agentsSvc := inventory.NewAgentsService(deps.db, deps.agentsRegistry, deps.agentsStateUpdater, deps.vmdb, deps.connectionCheck)

	inventorypb.RegisterNodesServer(gRPCServer, inventorygrpc.NewNodesServer(nodesSvc))
	inventorypb.RegisterServicesServer(gRPCServer, inventorygrpc.NewServicesServer(servicesSvc))
	inventorypb.RegisterAgentsServer(gRPCServer, inventorygrpc.NewAgentsServer(agentsSvc))

	nodeSvc := management.NewNodeService(deps.db)
	serviceSvc := management.NewServiceService(deps.db, deps.agentsStateUpdater, deps.vmdb)
	mysqlSvc := management.NewMySQLService(deps.db, deps.agentsStateUpdater, deps.connectionCheck, deps.versionCache, deps.credentialsSourceLoader)
	mongodbSvc := management.NewMongoDBService(deps.db, deps.agentsStateUpdater, deps.connectionCheck, deps.credentialsSourceLoader)
	postgresqlSvc := management.NewPostgreSQLService(deps.db, deps.agentsStateUpdater, deps.connectionCheck, deps.credentialsSourceLoader)
	proxysqlSvc := management.NewProxySQLService(deps.db, deps.agentsStateUpdater, deps.connectionCheck, deps.credentialsSourceLoader)

	managementpb.RegisterNodeServer(gRPCServer, managementgrpc.NewManagementNodeServer(nodeSvc))
	managementpb.RegisterServiceServer(gRPCServer, managementgrpc.NewManagementServiceServer(serviceSvc))
	managementpb.RegisterMySQLServer(gRPCServer, managementgrpc.NewManagementMySQLServer(mysqlSvc))
	managementpb.RegisterMongoDBServer(gRPCServer, managementgrpc.NewManagementMongoDBServer(mongodbSvc))
	managementpb.RegisterPostgreSQLServer(gRPCServer, managementgrpc.NewManagementPostgreSQLServer(postgresqlSvc))
	managementpb.RegisterProxySQLServer(gRPCServer, managementgrpc.NewManagementProxySQLServer(proxysqlSvc))
	managementpb.RegisterActionsServer(gRPCServer, managementgrpc.NewActionsServer(deps.actions, deps.db))
	managementpb.RegisterRDSServer(gRPCServer, management.NewRDSService(deps.db, deps.agentsStateUpdater, deps.connectionCheck))
	azurev1beta1.RegisterAzureDatabaseServer(gRPCServer, management.NewAzureDatabaseService(deps.db, deps.agentsRegistry, deps.agentsStateUpdater, deps.connectionCheck))
	managementpb.RegisterHAProxyServer(gRPCServer, management.NewHAProxyService(deps.db, deps.vmdb, deps.agentsStateUpdater, deps.connectionCheck, deps.credentialsSourceLoader))
	managementpb.RegisterExternalServer(gRPCServer, management.NewExternalService(deps.db, deps.vmdb, deps.agentsStateUpdater, deps.connectionCheck, deps.credentialsSourceLoader))
	managementpb.RegisterAnnotationServer(gRPCServer, managementgrpc.NewAnnotationServer(deps.db, deps.grafanaClient))
	managementpb.RegisterSecurityChecksServer(gRPCServer, management.NewChecksAPIService(deps.checksService))

	iav1beta1.RegisterChannelsServer(gRPCServer, ia.NewChannelsService(deps.db, deps.alertmanager))
	iav1beta1.RegisterRulesServer(gRPCServer, deps.rulesService)
	iav1beta1.RegisterAlertsServer(gRPCServer, deps.alertsService)
	alertingpb.RegisterAlertingServer(gRPCServer, deps.templatesService)

	backupv1beta1.RegisterBackupsServer(gRPCServer, managementbackup.NewBackupsService(deps.db, deps.backupService, deps.schedulerService))
	backupv1beta1.RegisterLocationsServer(gRPCServer, managementbackup.NewLocationsService(deps.db, deps.minioService))
	backupv1beta1.RegisterArtifactsServer(gRPCServer, managementbackup.NewArtifactsService(deps.db, deps.backupRemovalService))
	backupv1beta1.RegisterRestoreHistoryServer(gRPCServer, managementbackup.NewRestoreHistoryService(deps.db))

	dbaasv1beta1.RegisterKubernetesServer(gRPCServer, managementdbaas.NewKubernetesServer(deps.db, deps.dbaasClient, deps.grafanaClient, deps.versionServiceClient))
	dbaasv1beta1.RegisterDBClustersServer(gRPCServer, managementdbaas.NewDBClusterService(deps.db, deps.dbaasClient, deps.grafanaClient, deps.versionServiceClient))
	dbaasv1beta1.RegisterPXCClustersServer(gRPCServer, managementdbaas.NewPXCClusterService(deps.db, deps.dbaasClient, deps.grafanaClient, deps.componentsService, deps.versionServiceClient.GetVersionServiceURL()))
	dbaasv1beta1.RegisterPSMDBClustersServer(gRPCServer, managementdbaas.NewPSMDBClusterService(deps.db, deps.dbaasClient, deps.grafanaClient, deps.componentsService, deps.versionServiceClient.GetVersionServiceURL()))
	dbaasv1beta1.RegisterLogsAPIServer(gRPCServer, managementdbaas.NewLogsService(deps.db, deps.dbaasClient))
	dbaasv1beta1.RegisterComponentsServer(gRPCServer, managementdbaas.NewComponentsService(deps.db, deps.dbaasClient, deps.versionServiceClient))

	userpb.RegisterUserServer(gRPCServer, user.NewUserService(deps.db, deps.grafanaClient))

	platformService, err := platform.New(deps.platformClient, deps.db, deps.supervisord, deps.checksService, deps.grafanaClient)
	if err == nil {
		platformpb.RegisterPlatformServer(gRPCServer, platformService)
	} else {
		l.Fatalf("Failed to register platform service: %s", err.Error())
	}

	if l.Logger.GetLevel() >= logrus.DebugLevel {
		l.Debug("Reflection and channelz are enabled.")
		reflection.Register(gRPCServer)
		channelz.RegisterChannelzServiceToServer(gRPCServer)

		l.Debug("RPC response latency histogram enabled.")
		grpc_prometheus.EnableHandlingTimeHistogram()
	}

	grpc_prometheus.Register(gRPCServer)

	// run server until it is stopped gracefully or not
	listener, err := net.Listen("tcp", gRPCAddr)
	if err != nil {
		l.Panic(err)
	}
	go func() {
		for {
			err = gRPCServer.Serve(listener)
			if err == nil || err == grpc.ErrServerStopped {
				break
			}
			l.Errorf("Failed to serve: %s", err)
		}
		l.Info("Server stopped.")
	}()

	<-ctx.Done()

	// try to stop server gracefully, then not
	ctx, cancel := context.WithTimeout(context.Background(), shutdownTimeout)
	go func() {
		<-ctx.Done()
		gRPCServer.Stop()
	}()
	gRPCServer.GracefulStop()
	cancel()
}

type http1ServerDeps struct {
	logs       *supervisord.Logs
	authServer *grafana.AuthServer
}

// runHTTP1Server runs grpc-gateway and other HTTP 1.1 APIs (like auth_request and logs.zip)
// until context is canceled, then gracefully stops it.
func runHTTP1Server(ctx context.Context, deps *http1ServerDeps) {
	l := logrus.WithField("component", "JSON")
	l.Infof("Starting server on http://%s/ ...", http1Addr)

	marshaller := &grpc_gateway.JSONPb{
		MarshalOptions: protojson.MarshalOptions{
			UseEnumNumbers:  false,
			EmitUnpopulated: false,
			UseProtoNames:   true,
			Indent:          "  ",
		},
		UnmarshalOptions: protojson.UnmarshalOptions{
			DiscardUnknown: true,
		},
	}

	// FIXME make that a default behavior: https://jira.percona.com/browse/PMM-6722
	if nicer, _ := strconv.ParseBool(os.Getenv("PERCONA_TEST_NICER_API")); nicer {
		l.Warn("Enabling nicer API with default/zero values in response.")
		marshaller.EmitUnpopulated = true
	}

	proxyMux := grpc_gateway.NewServeMux(
		grpc_gateway.WithMarshalerOption(grpc_gateway.MIMEWildcard, marshaller),
		grpc_gateway.WithErrorHandler(pmmerrors.PMMHTTPErrorHandler))

	opts := []grpc.DialOption{
		grpc.WithTransportCredentials(insecure.NewCredentials()),
		grpc.WithDefaultCallOptions(grpc.MaxCallRecvMsgSize(gRPCMessageMaxSize)),
	}

	// TODO switch from RegisterXXXHandlerFromEndpoint to RegisterXXXHandler to avoid extra dials
	// (even if they dial to localhost)
	// https://jira.percona.com/browse/PMM-4326
	type registrar func(context.Context, *grpc_gateway.ServeMux, string, []grpc.DialOption) error
	for _, r := range []registrar{
		serverpb.RegisterServerHandlerFromEndpoint,

		inventorypb.RegisterNodesHandlerFromEndpoint,
		inventorypb.RegisterServicesHandlerFromEndpoint,
		inventorypb.RegisterAgentsHandlerFromEndpoint,

		managementpb.RegisterNodeHandlerFromEndpoint,
		managementpb.RegisterServiceHandlerFromEndpoint,
		managementpb.RegisterMySQLHandlerFromEndpoint,
		managementpb.RegisterMongoDBHandlerFromEndpoint,
		managementpb.RegisterPostgreSQLHandlerFromEndpoint,
		managementpb.RegisterProxySQLHandlerFromEndpoint,
		managementpb.RegisterActionsHandlerFromEndpoint,
		managementpb.RegisterRDSHandlerFromEndpoint,
		azurev1beta1.RegisterAzureDatabaseHandlerFromEndpoint,
		managementpb.RegisterHAProxyHandlerFromEndpoint,
		managementpb.RegisterExternalHandlerFromEndpoint,
		managementpb.RegisterAnnotationHandlerFromEndpoint,
		managementpb.RegisterSecurityChecksHandlerFromEndpoint,

		iav1beta1.RegisterAlertsHandlerFromEndpoint,
		iav1beta1.RegisterChannelsHandlerFromEndpoint,
		iav1beta1.RegisterRulesHandlerFromEndpoint,
		alertingpb.RegisterAlertingHandlerFromEndpoint,

		backupv1beta1.RegisterBackupsHandlerFromEndpoint,
		backupv1beta1.RegisterLocationsHandlerFromEndpoint,
		backupv1beta1.RegisterArtifactsHandlerFromEndpoint,
		backupv1beta1.RegisterRestoreHistoryHandlerFromEndpoint,

		dbaasv1beta1.RegisterKubernetesHandlerFromEndpoint,
		dbaasv1beta1.RegisterDBClustersHandlerFromEndpoint,
		dbaasv1beta1.RegisterPXCClustersHandlerFromEndpoint,
		dbaasv1beta1.RegisterPSMDBClustersHandlerFromEndpoint,
		dbaasv1beta1.RegisterLogsAPIHandlerFromEndpoint,
		dbaasv1beta1.RegisterComponentsHandlerFromEndpoint,

		platformpb.RegisterPlatformHandlerFromEndpoint,

		userpb.RegisterUserHandlerFromEndpoint,
	} {
		if err := r(ctx, proxyMux, gRPCAddr, opts); err != nil {
			l.Panic(err)
		}
	}

	mux := http.NewServeMux()
	addLogsHandler(mux, deps.logs)
	mux.Handle("/auth_request", deps.authServer)
	mux.Handle("/", proxyMux)

	server := &http.Server{
		Addr:     http1Addr,
		ErrorLog: log.New(os.Stderr, "runJSONServer: ", 0),
		Handler:  mux,
	}
	go func() {
		if err := server.ListenAndServe(); err != http.ErrServerClosed {
			l.Panic(err)
		}
		l.Info("Server stopped.")
	}()

	<-ctx.Done()
	ctx, cancel := context.WithTimeout(context.Background(), shutdownTimeout)
	if err := server.Shutdown(ctx); err != nil {
		l.Errorf("Failed to shutdown gracefully: %s", err)
	}
	cancel()
}

// runDebugServer runs debug server until context is canceled, then gracefully stops it.
// TODO merge with HTTP1 server? https://jira.percona.com/browse/PMM-4326
func runDebugServer(ctx context.Context) {
	handler := promhttp.HandlerFor(prom.DefaultGatherer, promhttp.HandlerOpts{
		ErrorLog:      logrus.WithField("component", "metrics"),
		ErrorHandling: promhttp.ContinueOnError,
	})
	http.Handle("/debug/metrics", promhttp.InstrumentMetricHandler(prom.DefaultRegisterer, handler))

	l := logrus.WithField("component", "debug")

	handlers := []string{
		"/debug/metrics",  // by http.Handle above
		"/debug/vars",     // by expvar
		"/debug/requests", // by golang.org/x/net/trace imported by google.golang.org/grpc
		"/debug/events",   // by golang.org/x/net/trace imported by google.golang.org/grpc
		"/debug/pprof",    // by net/http/pprof
	}
	for i, h := range handlers {
		handlers[i] = "http://" + debugAddr + h
	}

	var buf bytes.Buffer
	err := template.Must(template.New("debug").Parse(`
	<html>
	<body>
	<ul>
	{{ range . }}
		<li><a href="{{ . }}">{{ . }}</a></li>
	{{ end }}
	</ul>
	</body>
	</html>
	`)).Execute(&buf, handlers)
	if err != nil {
		l.Panic(err)
	}
	http.HandleFunc("/debug", func(rw http.ResponseWriter, req *http.Request) {
		rw.Write(buf.Bytes()) //nolint:errcheck
	})
	l.Infof("Starting server on http://%s/debug\nRegistered handlers:\n\t%s", debugAddr, strings.Join(handlers, "\n\t"))

	server := &http.Server{
		Addr:     debugAddr,
		ErrorLog: log.New(os.Stderr, "runDebugServer: ", 0),
	}
	go func() {
		if err := server.ListenAndServe(); err != http.ErrServerClosed {
			l.Panic(err)
		}
		l.Info("Server stopped.")
	}()

	<-ctx.Done()
	ctx, cancel := context.WithTimeout(context.Background(), shutdownTimeout)
	if err := server.Shutdown(ctx); err != nil {
		l.Errorf("Failed to shutdown gracefully: %s", err)
	}
	cancel()
}

type setupDeps struct {
	sqlDB        *sql.DB
	supervisord  *supervisord.Service
	vmdb         *victoriametrics.Service
	vmalert      *vmalert.Service
	alertmanager *alertmanager.Service
	server       *server.Server
	l            *logrus.Entry
}

// setup performs setup tasks that depend on database.
func setup(ctx context.Context, deps *setupDeps) bool {
	l := reform.NewPrintfLogger(deps.l.Debugf)
	db := reform.NewDB(deps.sqlDB, postgresql.Dialect, l)

	// log and ignore validation errors; fail on other errors
	deps.l.Infof("Updating settings...")
	env := os.Environ()
	sort.Strings(env)
	if errs := deps.server.UpdateSettingsFromEnv(env); len(errs) != 0 {
		// This should be impossible in the normal workflow.
		// An invalid environment variable must be caught with pmm-managed-init
		// and the docker run must be terminated.
		deps.l.Errorln("Failed to update settings from environment:")
		for _, e := range errs {
			deps.l.Errorln(e)
		}
		return false
	}

	deps.l.Infof("Updating supervisord configuration...")
	settings, err := models.GetSettings(db.Querier)
	if err != nil {
		deps.l.Warnf("Failed to get settings: %+v.", err)
		return false
	}
	ssoDetails, err := models.GetPerconaSSODetails(ctx, db.Querier)
	if err != nil {
		deps.l.Warnf("Failed to get Percona SSO Details: %+v.", err)
	}
	if err = deps.supervisord.UpdateConfiguration(settings, ssoDetails); err != nil {
		deps.l.Warnf("Failed to update supervisord configuration: %+v.", err)
		return false
	}

	deps.l.Infof("Checking VictoriaMetrics...")
	if err = deps.vmdb.IsReady(ctx); err != nil {
		deps.l.Warnf("VictoriaMetrics problem: %+v.", err)
		return false
	}
	deps.vmdb.RequestConfigurationUpdate()

	deps.l.Infof("Checking VMAlert...")
	if err = deps.vmalert.IsReady(ctx); err != nil {
		deps.l.Warnf("VMAlert problem: %+v.", err)
		return false
	}
	deps.vmalert.RequestConfigurationUpdate()

	deps.l.Infof("Checking Alertmanager...")
	if err = deps.alertmanager.IsReady(ctx); err != nil {
		deps.l.Warnf("Alertmanager problem: %+v.", err)
		return false
	}
	deps.alertmanager.RequestConfigurationUpdate()

	deps.l.Info("Setup completed.")
	return true
}

func getQANClient(ctx context.Context, sqlDB *sql.DB, dbName, qanAPIAddr string) *qan.Client {
	opts := []grpc.DialOption{
		grpc.WithTransportCredentials(insecure.NewCredentials()),
		grpc.WithBackoffMaxDelay(time.Second), //nolint:staticcheck
		grpc.WithUserAgent("pmm-managed/" + version.Version),
		grpc.WithDefaultCallOptions(grpc.MaxCallRecvMsgSize(gRPCMessageMaxSize)),
	}

	// Without grpc.WithBlock() DialContext returns an error only if something very wrong with address or options;
	// it does not return an error of connection failure but tries to reconnect in the background.
	conn, err := grpc.DialContext(ctx, qanAPIAddr, opts...)
	if err != nil {
		logrus.Fatalf("Failed to connect QAN API %s: %s.", qanAPIAddr, err)
	}

	l := logrus.WithField("component", "reform/qan")
	reformL := sqlmetrics.NewReform("postgres", dbName+"/qan", l.Tracef)
	prom.MustRegister(reformL)
	db := reform.NewDB(sqlDB, postgresql.Dialect, reformL)
	return qan.NewClient(conn, db)
}

func migrateDB(ctx context.Context, sqlDB *sql.DB, dbName, dbAddress, dbUsername, dbPassword string) {
	l := logrus.WithField("component", "migration")

	const timeout = 5 * time.Minute
	timeoutCtx, cancel := context.WithTimeout(ctx, timeout)
	defer cancel()
	for {
		select {
		case <-timeoutCtx.Done():
			l.Fatalf("Could not migrate DB: timeout")
		default:
		}
		l.Infof("Migrating database...")
		_, err := models.SetupDB(sqlDB, &models.SetupDBParams{
			Logf:          l.Debugf,
			Name:          dbName,
			Address:       dbAddress,
			Username:      dbUsername,
			Password:      dbPassword,
			SetupFixtures: models.SetupFixtures,
		})
		if err == nil {
			return
		}

		l.Warnf("Failed to migrate database: %s.", err)
		time.Sleep(time.Second)
	}
}

func main() {
	// empty version breaks much of pmm-managed logic
	if version.Version == "" {
		panic("pmm-managed version is not set during build.")
	}

	log.SetFlags(0)
	log.SetPrefix("stdlog: ")

	kingpin.Version(version.FullInfo())
	kingpin.HelpFlag.Short('h')

	victoriaMetricsURLF := kingpin.Flag("victoriametrics-url", "VictoriaMetrics base URL").
		Default("http://127.0.0.1:9090/prometheus/").String()
	victoriaMetricsVMAlertURLF := kingpin.Flag("victoriametrics-vmalert-url", "VictoriaMetrics VMAlert base URL").
		Default("http://127.0.0.1:8880/").String()
	victoriaMetricsConfigF := kingpin.Flag("victoriametrics-config", "VictoriaMetrics scrape configuration file path").
		Default("/etc/victoriametrics-promscrape.yml").String()

	grafanaAddrF := kingpin.Flag("grafana-addr", "Grafana HTTP API address").Default("127.0.0.1:3000").String()
	qanAPIAddrF := kingpin.Flag("qan-api-addr", "QAN API gRPC API address").Default("127.0.0.1:9911").String()
	dbaasControllerAPIAddrF := kingpin.Flag("dbaas-controller-api-addr", "DBaaS Controller gRPC API address").Default("127.0.0.1:20201").String()

	versionServiceAPIURLF := kingpin.Flag("version-service-api-url", "Version Service API URL").
		Default("https://check.percona.com/versions/v1").Envar("PERCONA_TEST_VERSION_SERVICE_URL").String()

	postgresAddrF := kingpin.Flag("postgres-addr", "PostgreSQL address").Default("127.0.0.1:5432").String()
	postgresDBNameF := kingpin.Flag("postgres-name", "PostgreSQL database name").Required().String()
	postgresDBUsernameF := kingpin.Flag("postgres-username", "PostgreSQL database username").Default("pmm-managed").String()
	postgresDBPasswordF := kingpin.Flag("postgres-password", "PostgreSQL database password").Default("pmm-managed").String()

	supervisordConfigDirF := kingpin.Flag("supervisord-config-dir", "Supervisord configuration directory").Required().String()

	logLevelF := kingpin.Flag("log-level", "Set logging level").Envar("PMM_LOG_LEVEL").Default("info").Enum("trace", "debug", "info", "warn", "error", "fatal")
	debugF := kingpin.Flag("debug", "Enable debug logging").Envar("PMM_DEBUG").Bool()
	traceF := kingpin.Flag("trace", "[DEPRECATED] Enable trace logging (implies debug)").Envar("PMM_TRACE").Bool()

	kingpin.Parse()

	logger.SetupGlobalLogger()

	level := parseLoggerConfig(*logLevelF, *debugF, *traceF)

	logrus.SetLevel(level)

	if level == logrus.TraceLevel {
		grpclog.SetLoggerV2(&logger.GRPC{Entry: logrus.WithField("component", "grpclog")})
		logrus.SetReportCaller(true)
	}

	logrus.Infof("Log level: %s.", logrus.GetLevel())

	l := logrus.WithField("component", "main")
	ctx, cancel := context.WithCancel(context.Background())
	ctx = logger.Set(ctx, "main")
	defer l.Info("Done.")

	cfg := config.NewService()
	if err := cfg.Load(); err != nil {
		l.Panicf("Failed to load config: %+v", err)
	}
	ds := cfg.Config.Services.Telemetry.DataSources
	pmmdb := ds.PmmDBSelect

	pmmdb.Credentials.Username = *postgresDBUsernameF
	pmmdb.Credentials.Password = *postgresDBPasswordF
	pmmdb.DSN.Scheme = "postgres" // TODO: should be configurable
	pmmdb.DSN.Host = *postgresAddrF
	pmmdb.DSN.DB = *postgresDBNameF
	q := make(url.Values)
	q.Set("sslmode", "disable")
	pmmdb.DSN.Params = q.Encode()

	sqlDB, err := models.OpenDB(*postgresAddrF, *postgresDBNameF, *postgresDBUsernameF, *postgresDBPasswordF)
	if err != nil {
		l.Panicf("Failed to connect to database: %+v", err)
	}
	defer sqlDB.Close() //nolint:errcheck

	migrateDB(ctx, sqlDB, *postgresDBNameF, *postgresAddrF, *postgresDBUsernameF, *postgresDBPasswordF)

	prom.MustRegister(sqlmetrics.NewCollector("postgres", *postgresDBNameF, sqlDB))
	reformL := sqlmetrics.NewReform("postgres", *postgresDBNameF, logrus.WithField("component", "reform").Tracef)
	prom.MustRegister(reformL)
	db := reform.NewDB(sqlDB, postgresql.Dialect, reformL)

	// Generate unique PMM Server ID if it's not already set.
	err = models.SetPMMServerID(db)
	if err != nil {
		l.Panicf("failed to set PMM Server ID")
	}

	cleaner := clean.New(db)
	externalRules := vmalert.NewExternalRules()

	vmParams, err := models.NewVictoriaMetricsParams(victoriametrics.BasePrometheusConfigPath)
	if err != nil {
		l.Panicf("cannot load victoriametrics params problem: %+v", err)
	}
	vmdb, err := victoriametrics.NewVictoriaMetrics(*victoriaMetricsConfigF, db, *victoriaMetricsURLF, vmParams)
	if err != nil {
		l.Panicf("VictoriaMetrics service problem: %+v", err)
	}
	vmalert, err := vmalert.NewVMAlert(externalRules, *victoriaMetricsVMAlertURLF)
	if err != nil {
		l.Panicf("VictoriaMetrics VMAlert service problem: %+v", err)
	}
	prom.MustRegister(vmalert)

	minioService := minio.New()

	qanClient := getQANClient(ctx, sqlDB, *postgresDBNameF, *qanAPIAddrF)

	agentsRegistry := agents.NewRegistry(db)
	backupRemovalService := backup.NewRemovalService(db, minioService)
	backupRetentionService := backup.NewRetentionService(db, backupRemovalService)
	prom.MustRegister(agentsRegistry)

	connectionCheck := agents.NewConnectionChecker(agentsRegistry)

	alertManager := alertmanager.New(db)
	// Alertmanager is special due to being added to PMM with invalid /etc/alertmanager.yml.
	// Generate configuration file before reloading with supervisord, checking status, etc.
	alertManager.GenerateBaseConfigs()

	pmmUpdateCheck := supervisord.NewPMMUpdateChecker(logrus.WithField("component", "supervisord/pmm-update-checker"))

	logs := supervisord.NewLogs(version.FullInfo(), pmmUpdateCheck)
	supervisord := supervisord.New(*supervisordConfigDirF, pmmUpdateCheck, vmParams)

	platformAddress, err := envvars.GetPlatformAddress()
	if err != nil {
		l.Fatal(err)
	}

	platformClient, err := platformClient.NewClient(db, platformAddress)
	if err != nil {
		l.Fatalf("Could not create Percona Portal client: %s", err)
	}

	telemetry, err := telemetry.NewService(db, platformClient, version.Version, cfg.Config.Services.Telemetry)
	if err != nil {
		l.Fatalf("Could not create telemetry service: %s", err)
	}

	awsInstanceChecker := server.NewAWSInstanceChecker(db, telemetry)
	grafanaClient := grafana.NewClient(*grafanaAddrF)
	prom.MustRegister(grafanaClient)

	jobsService := agents.NewJobsService(db, agentsRegistry, backupRetentionService)
	agentsStateUpdater := agents.NewStateUpdater(db, agentsRegistry, vmdb)
	agentsHandler := agents.NewHandler(db, qanClient, vmdb, agentsRegistry, agentsStateUpdater, jobsService)

	actionsService := agents.NewActionsService(qanClient, agentsRegistry)

	checksService, err := checks.New(db, platformClient, actionsService, alertManager, *victoriaMetricsURLF)
	if err != nil {
		l.Fatalf("Could not create checks service: %s", err)
	}

	prom.MustRegister(checksService)

	// Integrated alerts services
	templatesService, err := alerting.NewService(db, platformClient, grafanaClient)
	if err != nil {
		l.Fatalf("Could not create templates service: %s", err)
	}
	// We should collect templates before rules service created, because it will regenerate rule files on startup.
	templatesService.CollectTemplates(ctx)
	rulesService := ia.NewRulesService(db, templatesService, vmalert, alertManager)
	alertsService := ia.NewAlertsService(db, alertManager, templatesService)

	versionService := managementdbaas.NewVersionServiceClient(*versionServiceAPIURLF)

	versioner := agents.NewVersionerService(agentsRegistry)
	dbaasClient := dbaas.NewClient(*dbaasControllerAPIAddrF)
	backupService := backup.NewService(db, jobsService, agentsRegistry, versioner)
	schedulerService := scheduler.New(db, backupService)
	versionCache := versioncache.New(db, versioner)
	emailer := alertmanager.NewEmailer(logrus.WithField("component", "alertmanager-emailer").Logger)
	credentialsSourceLoader := agents.NewCredentialsSourceLoader(agentsRegistry)

	componentsService := managementdbaas.NewComponentsService(db, dbaasClient, versionService)

	serverParams := &server.Params{
		DB:                   db,
		VMDB:                 vmdb,
		VMAlert:              vmalert,
		AgentsStateUpdater:   agentsStateUpdater,
		Alertmanager:         alertManager,
		ChecksService:        checksService,
		TemplatesService:     templatesService,
		Supervisord:          supervisord,
		TelemetryService:     telemetry,
		AwsInstanceChecker:   awsInstanceChecker,
		GrafanaClient:        grafanaClient,
		VMAlertExternalRules: externalRules,
		RulesService:         rulesService,
		DbaasClient:          dbaasClient,
		Emailer:              emailer,
	}

	server, err := server.NewServer(serverParams)
	if err != nil {
		l.Panicf("Server problem: %+v", err)
	}

	// handle unix signals
	terminationSignals := make(chan os.Signal, 1)
	signal.Notify(terminationSignals, unix.SIGTERM, unix.SIGINT)
	updateSignals := make(chan os.Signal, 1)
	signal.Notify(updateSignals, unix.SIGHUP)
	go func() {
		for {
			select {
			case s := <-terminationSignals:
				signal.Stop(terminationSignals)
				l.Warnf("Got %s, shutting down...", unix.SignalName(s.(unix.Signal)))
				cancel()
				return
			case s := <-updateSignals:
				l.Infof("Got %s, reloading configuration...", unix.SignalName(s.(unix.Signal)))
				err := server.UpdateConfigurations(ctx)
				if err != nil {
					l.Warnf("Couldn't reload configuration: %s", err)
				} else {
					l.Info("Configuration reloaded")
				}
			}
		}
	}()

	// try synchronously once, then retry in the background
	deps := &setupDeps{
		sqlDB:        sqlDB,
		supervisord:  supervisord,
		vmdb:         vmdb,
		vmalert:      vmalert,
		alertmanager: alertManager,
		server:       server,
		l:            logrus.WithField("component", "setup"),
	}
	if !setup(ctx, deps) {
		go func() {
			const delay = 2 * time.Second
			for {
				deps.l.Warnf("Retrying in %s.", delay)
				sleepCtx, sleepCancel := context.WithTimeout(ctx, delay)
				<-sleepCtx.Done()
				sleepCancel()

				if ctx.Err() != nil {
					return
				}

				if setup(ctx, deps) {
					return
				}
			}
		}()
	}

	// Set all agents status to unknown at startup. The ones that are alive
	// will get their status updated after they connect to the pmm-managed.
	err = agentsHandler.SetAllAgentsStatusUnknown(ctx)
	if err != nil {
		l.Errorf("Failed to set status of all agents to invalid at startup: %s", err)
	}

	settings, err := models.GetSettings(sqlDB)
	if err != nil {
		l.Fatalf("Failed to get settings: %+v.", err)
	}

	if settings.DBaaS.Enabled {
		err = supervisord.RestartSupervisedService("dbaas-controller")
		if err != nil {
			l.Errorf("Failed to restart dbaas-controller on startup: %v", err)
		} else {
			l.Debug("DBaaS is enabled - creating a DBaaS client.")
			ctx, cancel := context.WithTimeout(ctx, time.Second*20)
			err := dbaasClient.Connect(ctx)
			cancel()
			if err != nil {
				l.Fatalf("Failed to connect to dbaas-controller API on %s: %v", *dbaasControllerAPIAddrF, err)
			}
			defer func() {
				err := dbaasClient.Disconnect()
				if err != nil {
					l.Fatalf("Failed to disconnect from dbaas-controller API: %v", err)
				}
			}()
		}
	}
	authServer := grafana.NewAuthServer(grafanaClient, awsInstanceChecker)

	l.Info("Starting services...")
	var wg sync.WaitGroup

	wg.Add(1)
	go func() {
		defer wg.Done()
		authServer.Run(ctx)
	}()

	wg.Add(1)
	go func() {
		defer wg.Done()
		vmalert.Run(ctx)
	}()

	wg.Add(1)
	go func() {
		defer wg.Done()
		vmdb.Run(ctx)
	}()
	wg.Add(1)
	go func() {
		defer wg.Done()
		alertManager.Run(ctx)
	}()

	wg.Add(1)
	go func() {
		defer wg.Done()
		checksService.Run(ctx)
	}()

	wg.Add(1)
	go func() {
		defer wg.Done()
		supervisord.Run(ctx)
	}()

	wg.Add(1)
	go func() {
		defer wg.Done()
		telemetry.Run(ctx)
	}()

	wg.Add(1)
	go func() {
		defer wg.Done()
		schedulerService.Run(ctx)
	}()

	wg.Add(1)
	go func() {
		defer wg.Done()
		versionCache.Run(ctx)
	}()

	wg.Add(1)
	go func() {
		defer wg.Done()
		runGRPCServer(ctx,
			&gRPCServerDeps{
				db:                      db,
				vmdb:                    vmdb,
				platformClient:          platformClient,
				server:                  server,
				agentsRegistry:          agentsRegistry,
				handler:                 agentsHandler,
				actions:                 actionsService,
				agentsStateUpdater:      agentsStateUpdater,
				connectionCheck:         connectionCheck,
				grafanaClient:           grafanaClient,
				checksService:           checksService,
				dbaasClient:             dbaasClient,
				alertmanager:            alertManager,
				vmalert:                 vmalert,
				settings:                settings,
				alertsService:           alertsService,
				templatesService:        templatesService,
				rulesService:            rulesService,
				jobsService:             jobsService,
				versionServiceClient:    versionService,
				schedulerService:        schedulerService,
				backupService:           backupService,
				backupRemovalService:    backupRemovalService,
				minioService:            minioService,
				versionCache:            versionCache,
				supervisord:             supervisord,
				config:                  &cfg.Config,
				credentialsSourceLoader: credentialsSourceLoader,
				componentsService:       componentsService,
			})
	}()

	wg.Add(1)
	go func() {
		defer wg.Done()
		runHTTP1Server(ctx, &http1ServerDeps{
			logs:       logs,
			authServer: authServer,
		})
	}()

	wg.Add(1)
	go func() {
		defer wg.Done()
		runDebugServer(ctx)
	}()

	wg.Add(1)
	go func() {
		defer wg.Done()
		cleaner.Run(ctx, cleanInterval, cleanOlderThan)
	}()

	wg.Wait()
}

func parseLoggerConfig(level string, debug, trace bool) logrus.Level {
	if trace {
		return logrus.TraceLevel
	}

	if debug {
		return logrus.DebugLevel
	}

	if level != "" {
		parsedLevel, err := logrus.ParseLevel(level)

		if err != nil {
			logrus.Warnf("Cannot parse logging level: %s, error: %v", level, err)
		} else {
			return parsedLevel
		}
	}

	return logrus.InfoLevel
}<|MERGE_RESOLUTION|>--- conflicted
+++ resolved
@@ -166,7 +166,6 @@
 }
 
 type gRPCServerDeps struct {
-<<<<<<< HEAD
 	db                      *reform.DB
 	vmdb                    *victoriametrics.Service
 	platformClient          *platformClient.Client
@@ -184,7 +183,7 @@
 	vmalert                 *vmalert.Service
 	settings                *models.Settings
 	alertsService           *ia.AlertsService
-	templatesService        *ia.TemplatesService
+	templatesService        *alerting.Service
 	rulesService            *ia.RulesService
 	jobsService             *agents.JobsService
 	versionServiceClient    *managementdbaas.VersionServiceClient
@@ -196,37 +195,6 @@
 	supervisord             *supervisord.Service
 	config                  *config.Config
 	componentsService       *managementdbaas.ComponentsService
-=======
-	db                   *reform.DB
-	vmdb                 *victoriametrics.Service
-	platformClient       *platformClient.Client
-	server               *server.Server
-	agentsRegistry       *agents.Registry
-	handler              *agents.Handler
-	actions              *agents.ActionsService
-	agentsStateUpdater   *agents.StateUpdater
-	connectionCheck      *agents.ConnectionChecker
-	defaultsFileParser   *agents.DefaultsFileParser
-	grafanaClient        *grafana.Client
-	checksService        *checks.Service
-	dbaasClient          *dbaas.Client
-	alertmanager         *alertmanager.Service
-	vmalert              *vmalert.Service
-	settings             *models.Settings
-	alertsService        *ia.AlertsService
-	templatesService     *alerting.Service
-	rulesService         *ia.RulesService
-	jobsService          *agents.JobsService
-	versionServiceClient *managementdbaas.VersionServiceClient
-	schedulerService     *scheduler.Service
-	backupService        *backup.Service
-	backupRemovalService *backup.RemovalService
-	minioService         *minio.Service
-	versionCache         *versioncache.Service
-	supervisord          *supervisord.Service
-	config               *config.Config
-	componentsService    *managementdbaas.ComponentsService
->>>>>>> abad248e
 }
 
 // runGRPCServer runs gRPC server until context is canceled, then gracefully stops it.
