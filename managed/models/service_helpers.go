// Copyright (C) 2017 Percona LLC
//
// This program is free software: you can redistribute it and/or modify
// it under the terms of the GNU Affero General Public License as published by
// the Free Software Foundation, either version 3 of the License, or
// (at your option) any later version.
//
// This program is distributed in the hope that it will be useful,
// but WITHOUT ANY WARRANTY; without even the implied warranty of
// MERCHANTABILITY or FITNESS FOR A PARTICULAR PURPOSE. See the
// GNU Affero General Public License for more details.
//
// You should have received a copy of the GNU Affero General Public License
// along with this program. If not, see <https://www.gnu.org/licenses/>.

package models

import (
	"fmt"
	"strings"
	"time"

	"github.com/AlekSi/pointer"
	"github.com/google/uuid"
	"github.com/pkg/errors"
	"github.com/sirupsen/logrus"
	"google.golang.org/grpc/codes"
	"google.golang.org/grpc/status"
	"gopkg.in/reform.v1"
)

// ErrInvalidServiceType is returned when unsupported service type is provided.
var ErrInvalidServiceType = errors.New("provided service type not defined")

func checkServiceUniqueID(q *reform.Querier, id string) error {
	if id == "" {
		panic("empty Service ID")
	}

	row := &Service{ServiceID: id}
	switch err := q.Reload(row); err {
	case nil:
		return status.Errorf(codes.AlreadyExists, "Service with ID %q already exists.", id)
	case reform.ErrNoRows:
		return nil
	default:
		return errors.WithStack(err)
	}
}

func checkServiceUniqueName(q *reform.Querier, name string) error {
	_, err := q.FindOneFrom(ServiceTable, "service_name", name)
	switch err {
	case nil:
		return status.Errorf(codes.AlreadyExists, "Service with name %q already exists.", name)
	case reform.ErrNoRows:
		return nil
	default:
		return errors.WithStack(err)
	}
}

func validateDBConnectionOptions(socket, host *string, port *uint16) error {
	if host == nil && socket == nil {
		return status.Error(codes.InvalidArgument, "Neither socket nor address passed.")
	}

	if host != nil {
		if socket != nil {
			return status.Error(codes.InvalidArgument, "Socket and address cannot be specified together.")
		}

		if port == nil {
			return status.Errorf(codes.InvalidArgument, "Port are expected to be passed with address.")
		}
	}

	if socket != nil && port != nil {
		return status.Error(codes.InvalidArgument, "Socket and port cannot be specified together.")
	}
	return nil
}

// ServiceFilters represents filters for services list.
type ServiceFilters struct {
	// Return only Services runs on that Node.
	NodeID string
	// Return only Services with provided type.
	ServiceType *ServiceType
	// Return only Services with given external group.
	ExternalGroup string
	// Return only Services in the given cluster
	Cluster string
}

// FindServices returns Services by filters.
func FindServices(q *reform.Querier, filters ServiceFilters) ([]*Service, error) {
	var conditions []string
	var args []interface{}
	idx := 1
	if filters.NodeID != "" {
		conditions = append(conditions, fmt.Sprintf("node_id = %s", q.Placeholder(idx)))
		args = append(args, filters.NodeID)
		idx++
	}
	if filters.ExternalGroup != "" {
		conditions = append(conditions, fmt.Sprintf("external_group = %s", q.Placeholder(idx)))
		args = append(args, filters.ExternalGroup)
		idx++
	}
	if filters.ServiceType != nil {
		conditions = append(conditions, fmt.Sprintf("service_type = %s", q.Placeholder(idx)))
		args = append(args, filters.ServiceType)
		idx++
	}
	if filters.Cluster != "" {
		conditions = append(conditions, fmt.Sprintf("cluster = %s", q.Placeholder(idx)))
		args = append(args, filters.Cluster)
	}
	var whereClause string
	if len(conditions) != 0 {
		whereClause = fmt.Sprintf("WHERE %s", strings.Join(conditions, " AND "))
	}
	structs, err := q.SelectAllFrom(ServiceTable, fmt.Sprintf("%s ORDER BY service_id", whereClause), args...)
	if err != nil {
		return nil, errors.WithStack(err)
	}

	services := make([]*Service, len(structs))
	for i, s := range structs {
		services[i] = s.(*Service)
	}

	return services, nil
}

// FindActiveServiceTypes returns all active Service Types.
func FindActiveServiceTypes(q *reform.Querier) ([]ServiceType, error) {
	query := fmt.Sprintf(`SELECT DISTINCT service_type FROM %s`, ServiceTable.s.SQLName)
	rows, err := q.Query(query)
	if err != nil {
		return nil, errors.WithStack(err)
	}

	defer func() {
		if rowsErr := rows.Close(); rowsErr != nil {
			logrus.Debug(rowsErr)
		}
	}()

	var res []ServiceType
	for rows.Next() {
		var serviceType ServiceType
		if err = rows.Scan(&serviceType); err != nil {
			return nil, err
		}

		res = append(res, serviceType)
	}

	return res, nil
}

// FindServiceByID searches Service by ID.
func FindServiceByID(q *reform.Querier, id string) (*Service, error) {
	if id == "" {
		return nil, status.Error(codes.InvalidArgument, "Empty Service ID.")
	}

	row := &Service{ServiceID: id}
	switch err := q.Reload(row); err {
	case nil:
		return row, nil
	case reform.ErrNoRows:
		return nil, status.Errorf(codes.NotFound, "Service with ID %q not found.", id)
	default:
		return nil, errors.WithStack(err)
	}
}

// FindServicesByIDs finds Services by IDs.
func FindServicesByIDs(q *reform.Querier, ids []string) (map[string]*Service, error) {
	if len(ids) == 0 {
		return make(map[string]*Service), nil
	}

	p := strings.Join(q.Placeholders(1, len(ids)), ", ")
	tail := fmt.Sprintf("WHERE service_id IN (%s) ORDER BY service_id", p)
	args := make([]interface{}, len(ids))
	for i, id := range ids {
		args[i] = id
	}

	all, err := q.SelectAllFrom(ServiceTable, tail, args...)
	if err != nil {
		return nil, errors.WithStack(err)
	}

	services := make(map[string]*Service, len(all))
	for _, s := range all {
		service := s.(*Service)
		services[service.ServiceID] = service
	}

	return services, nil
}

// FindServiceByName finds Service by Name.
func FindServiceByName(q *reform.Querier, name string) (*Service, error) {
	if name == "" {
		return nil, status.Error(codes.InvalidArgument, "Empty Service Name.")
	}

	var service Service
	err := q.FindOneTo(&service, "service_name", name)
	switch err {
	case nil:
		return &service, nil
	case reform.ErrNoRows:
		return nil, status.Errorf(codes.NotFound, "Service with name %q not found.", name)
	default:
		return nil, errors.WithStack(err)
	}
}

// AddDBMSServiceParams contains parameters for adding DBMS (MySQL, PostgreSQL, MongoDB, External) Services.
type AddDBMSServiceParams struct {
	ServiceName    string
	NodeID         string
	Environment    string
	Cluster        string
	ReplicationSet string
	CustomLabels   map[string]string
	ExternalGroup  string
	Database       string
	Address        *string
	Port           *uint16
	Socket         *string
}

// AddNewService adds new service to storage.
// Must be performed in transaction.
func AddNewService(q *reform.Querier, serviceType ServiceType, params *AddDBMSServiceParams) (*Service, error) {
	switch serviceType {
	case MySQLServiceType, MongoDBServiceType, PostgreSQLServiceType, ProxySQLServiceType:
		if err := validateDBConnectionOptions(params.Socket, params.Address, params.Port); err != nil {
			return nil, err
		}
		if params.ExternalGroup != "" {
			return nil, status.Errorf(codes.InvalidArgument, "The external group is not allowed for service type: %q.", serviceType)
		}
	case HAProxyServiceType:
		if params.ExternalGroup != "" {
			return nil, status.Errorf(codes.InvalidArgument, "The external group is not allowed for service type: %q.", serviceType)
		}
	case ExternalServiceType:
		if params.ExternalGroup == "" {
			// Set default value for backward compatibility with an old pmm-admin.
			params.ExternalGroup = "external"
		}
	default:
		return nil, status.Errorf(codes.InvalidArgument, "Unknown service type: %q.", serviceType)
	}

	id := "/service_id/" + uuid.New().String()
	if err := checkServiceUniqueID(q, id); err != nil {
		return nil, err
	}
	if err := checkServiceUniqueName(q, params.ServiceName); err != nil {
		return nil, err
	}

	if _, err := FindNodeByID(q, params.NodeID); err != nil {
		return nil, err
	}

	databaseName := ""
	if serviceType == PostgreSQLServiceType {
		if params.Database == "" {
			databaseName = "postgres"
		} else {
			databaseName = params.Database
		}
	}
	row := &Service{
		ServiceID:      id,
		ServiceType:    serviceType,
		ServiceName:    params.ServiceName,
		DatabaseName:   databaseName,
		NodeID:         params.NodeID,
		Environment:    params.Environment,
		Cluster:        params.Cluster,
		ReplicationSet: params.ReplicationSet,
		Address:        params.Address,
		Port:           params.Port,
		Socket:         params.Socket,
		ExternalGroup:  params.ExternalGroup,
	}
	if err := row.SetCustomLabels(params.CustomLabels); err != nil {
		return nil, err
	}
	if err := q.Insert(row); err != nil {
		return nil, errors.WithStack(err)
	}

	if err := initSoftwareVersions(q, id, serviceType); err != nil {
		return nil, err
	}

	return row, nil
}

// RemoveService removes single Service.
// If associated service software versions entry exists it is removed by the ON DELETE CASCADE option.
func RemoveService(q *reform.Querier, id string, mode RemoveMode) error {
	s, err := FindServiceByID(q, id)
	if err != nil {
		return err
	}
	// find agents and artifacts
	agents, err := FindAgents(q, AgentFilters{ServiceID: id})
	if err != nil {
		return errors.Wrap(err, "failed to select Agent IDs")
	}

	artifacts, err := FindArtifacts(q, ArtifactFilters{ServiceID: id})
	if err != nil {
		return errors.Wrap(err, "failed to select artifacts")
	}

	restoreItems, err := FindRestoreHistoryItems(q, RestoreHistoryItemFilters{ServiceID: id})
	if err != nil {
		return errors.Wrap(err, "failed to select restore history items")
	}

	tasks, err := FindScheduledTasks(q, ScheduledTasksFilter{ServiceID: id})
	if err != nil {
		return errors.Wrap(err, "failed to select scheduled tasks")
	}

	switch mode {
	case RemoveRestrict:
		if len(agents) != 0 {
			return status.Errorf(codes.FailedPrecondition, "Service with ID %q has agents.", id)
		}

		if len(artifacts) != 0 {
			return status.Errorf(codes.FailedPrecondition, "Service with ID %q has artifacts.", id)
		}

		if len(restoreItems) != 0 {
			return status.Errorf(codes.FailedPrecondition, "Service with ID %q has restore history items.", id)
		}

		if len(tasks) != 0 {
			return status.Errorf(codes.FailedPrecondition, "Service with ID %q has scheduled tasks.", id)
		}
	case RemoveCascade:
		for _, a := range agents {
			if _, err := RemoveAgent(q, a.AgentID, RemoveCascade); err != nil {
				return err
			}
		}
		for _, a := range artifacts {
			if _, err := UpdateArtifact(q, a.ID, UpdateArtifactParams{
				ServiceID: pointer.ToString(""),
			}); err != nil {
				return err
			}
		}
		for _, i := range restoreItems {
			if err := RemoveRestoreHistoryItem(q, i.ID); err != nil {
				return err
			}
		}
		for _, t := range tasks {
			if err := RemoveScheduledTask(q, t.ID); err != nil {
				return err
			}
		}
	default:
		panic(fmt.Errorf("unhandled RemoveMode %v", mode))
	}

	return errors.Wrap(q.Delete(s), "failed to delete Service")
}

// ValidateServiceType checks argument value is in the list of supported types.
func ValidateServiceType(serviceType ServiceType) error {
	switch serviceType {
	case MySQLServiceType,
		MongoDBServiceType,
		PostgreSQLServiceType,
		ProxySQLServiceType,
		HAProxyServiceType,
		ExternalServiceType:
		return nil
	default:
		return errors.Wrapf(ErrInvalidServiceType, "unknown service type '%s'", string(serviceType))
	}
}

<<<<<<< HEAD
// ChangeStandardLabelsParams contains parameters for changing standard labels for a service.
type ChangeStandardLabelsParams struct {
	ServiceID      string
	Cluster        *string
	Environment    *string
	ReplicationSet *string
	ExternalGroup  *string
}

// ChangeStandardLabels changes standard labels for a service.
func ChangeStandardLabels(q *reform.Querier, serviceID string, labels ServiceStandardLabelsParams) error {
	s, err := FindServiceByID(q, serviceID)
	if err != nil {
		return err
	}

	columns := []string{}

	if labels.Cluster != nil {
		columns = append(columns, "cluster")
		s.Cluster = *labels.Cluster
	}

	if labels.Environment != nil {
		columns = append(columns, "environment")
		s.Environment = *labels.Environment
	}

	if labels.ReplicationSet != nil {
		columns = append(columns, "replication_set")
		s.ReplicationSet = *labels.ReplicationSet
	}

	if labels.ExternalGroup != nil {
		columns = append(columns, "external_group")
		s.ExternalGroup = *labels.ExternalGroup
	}

	if err = q.UpdateColumns(s, columns...); err != nil {
		return err
	}

=======
func initSoftwareVersions(q *reform.Querier, serviceID string, serviceType ServiceType) error {
	switch serviceType {
	case MySQLServiceType:
		fallthrough
	case MongoDBServiceType:
		if _, err := CreateServiceSoftwareVersions(q, CreateServiceSoftwareVersionsParams{
			ServiceID:        serviceID,
			ServiceType:      serviceType,
			SoftwareVersions: []SoftwareVersion{},
			NextCheckAt:      time.Now(),
		}); err != nil {
			return errors.Wrapf(err, "couldn't initialize software versions for service %s", serviceID)
		}
	default:
		return nil
	}
>>>>>>> 8196b83b
	return nil
}<|MERGE_RESOLUTION|>--- conflicted
+++ resolved
@@ -400,7 +400,6 @@
 	}
 }
 
-<<<<<<< HEAD
 // ChangeStandardLabelsParams contains parameters for changing standard labels for a service.
 type ChangeStandardLabelsParams struct {
 	ServiceID      string
@@ -443,7 +442,9 @@
 		return err
 	}
 
-=======
+	return nil
+}
+
 func initSoftwareVersions(q *reform.Querier, serviceID string, serviceType ServiceType) error {
 	switch serviceType {
 	case MySQLServiceType:
@@ -460,6 +461,5 @@
 	default:
 		return nil
 	}
->>>>>>> 8196b83b
 	return nil
 }