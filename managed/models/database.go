--- conflicted
+++ resolved
@@ -743,7 +743,17 @@
 		);`,
 	},
 	68: {
-<<<<<<< HEAD
+		`ALTER TABLE agents
+			ADD COLUMN max_query_length INTEGER NOT NULL DEFAULT 0`,
+
+		`ALTER TABLE agents
+			ALTER COLUMN max_query_length DROP DEFAULT`,
+	},
+	69: {
+		`ALTER TABLE backup_locations
+			DROP COLUMN pmm_server_config`,
+	},
+	70: {
 		`CREATE TABLE db_clusters (
 			id VARCHAR NOT NULL,
 			cluster_type VARCHAR NOT NULL CHECK (cluster_type <> ''),
@@ -756,17 +766,6 @@
 
 			PRIMARY KEY (id)
 		)`,
-=======
-		`ALTER TABLE agents
-			ADD COLUMN max_query_length INTEGER NOT NULL DEFAULT 0`,
-
-		`ALTER TABLE agents
-			ALTER COLUMN max_query_length DROP DEFAULT`,
-	},
-	69: {
-		`ALTER TABLE backup_locations
-			DROP COLUMN pmm_server_config`,
->>>>>>> ad96cfb8
 	},
 }
 
