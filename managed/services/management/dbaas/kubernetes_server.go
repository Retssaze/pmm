// Copyright (C) 2017 Percona LLC
//
// This program is free software: you can redistribute it and/or modify
// it under the terms of the GNU Affero General Public License as published by
// the Free Software Foundation, either version 3 of the License, or
// (at your option) any later version.
//
// This program is distributed in the hope that it will be useful,
// but WITHOUT ANY WARRANTY; without even the implied warranty of
// MERCHANTABILITY or FITNESS FOR A PARTICULAR PURPOSE. See the
// GNU Affero General Public License for more details.
//
// You should have received a copy of the GNU Affero General Public License
// along with this program. If not, see <https://www.gnu.org/licenses/>.

package dbaas

import (
	"context"
	"fmt"
	"math/rand"
	"regexp"
	"strings"
	"sync"
	"time"

	goversion "github.com/hashicorp/go-version"
<<<<<<< HEAD
	"github.com/operator-framework/api/pkg/operators/v1alpha1"
=======
	controllerv1beta1 "github.com/percona-platform/dbaas-api/gen/controller"
>>>>>>> 65b1d3ae
	dbaascontrollerv1beta1 "github.com/percona-platform/dbaas-api/gen/controller"
	"github.com/percona/promconfig"
	"github.com/pkg/errors"
	"github.com/sirupsen/logrus"
	"google.golang.org/grpc/codes"
	"google.golang.org/grpc/status"
	"gopkg.in/reform.v1"
	"gopkg.in/yaml.v3"

	dbaasv1beta1 "github.com/percona/pmm/api/managementpb/dbaas"
	"github.com/percona/pmm/managed/models"
	"github.com/percona/pmm/managed/services/dbaas/olm"
	pmmversion "github.com/percona/pmm/version"
)

var (
	operatorIsForbiddenRegexp          = regexp.MustCompile(`.*\.percona\.com is forbidden`)
	resourceDoesntExistsRegexp         = regexp.MustCompile(`the server doesn't have a resource type "(PerconaXtraDBCluster|PerconaServerMongoDB)"`)
	errKubeconfigIsEmpty               = errors.New("kubeconfig is empty")
	errMissingRequiredKubeconfigEnvVar = errors.New("required environment variable is not defined in kubeconfig")
	errNoInstallPlanToApprove          = errors.New("there are no install plans to approve")

	flagClusterName              = "--cluster-name"
	flagRegion                   = "--region"
	flagRole                     = "--role-arn"
	kubeconfigFlagsConversionMap = map[string]string{flagClusterName: "-i", flagRegion: "--region", flagRole: "-r"}
	kubeconfigFlagsList          = []string{flagClusterName, flagRegion, flagRole}
)

type kubernetesServer struct {
	l              *logrus.Entry
	db             *reform.DB
	dbaasClient    dbaasClient
	versionService versionService
	grafanaClient  grafanaClient

	dbaasv1beta1.UnimplementedKubernetesServer
}

// NewKubernetesServer creates Kubernetes Server.
func NewKubernetesServer(db *reform.DB, dbaasClient dbaasClient, versionService versionService, grafanaClient grafanaClient) dbaasv1beta1.KubernetesServer {
	l := logrus.WithField("component", "kubernetes_server")
	return &kubernetesServer{
		l:              l,
		db:             db,
		dbaasClient:    dbaasClient,
		versionService: versionService,
		grafanaClient:  grafanaClient,
	}
}

// Enabled returns if service is enabled and can be used.
func (k *kubernetesServer) Enabled() bool {
	settings, err := models.GetSettings(k.db)
	if err != nil {
		k.l.WithError(err).Error("can't get settings")
		return false
	}
	return settings.DBaaS.Enabled
}

// getOperatorStatus exists mainly to assign appropriate status when installed operator is unsupported.
// dbaas-controller does not have a clue what's supported, so we have to do it here.
func (k kubernetesServer) convertToOperatorStatus(ctx context.Context, operatorType string, operatorVersion string) (dbaasv1beta1.OperatorsStatus, error) {
	if operatorVersion == "" {
		return dbaasv1beta1.OperatorsStatus_OPERATORS_STATUS_NOT_INSTALLED, nil
	}

	supported, err := k.versionService.IsOperatorVersionSupported(ctx, operatorType, pmmversion.PMMVersion, operatorVersion)
	if err != nil {
		return dbaasv1beta1.OperatorsStatus_OPERATORS_STATUS_INVALID, err
	}
	if supported {
		return dbaasv1beta1.OperatorsStatus_OPERATORS_STATUS_OK, nil
	}

	return dbaasv1beta1.OperatorsStatus_OPERATORS_STATUS_UNSUPPORTED, nil
}

// ListKubernetesClusters returns a list of all registered Kubernetes clusters.
func (k kubernetesServer) ListKubernetesClusters(ctx context.Context, _ *dbaasv1beta1.ListKubernetesClustersRequest) (*dbaasv1beta1.ListKubernetesClustersResponse, error) { //nolint:lll
	kubernetesClusters, err := models.FindAllKubernetesClusters(k.db.Querier)
	if err != nil {
		return nil, err
	}

	var wg sync.WaitGroup
	clusters := make([]*dbaasv1beta1.ListKubernetesClustersResponse_Cluster, len(kubernetesClusters))
	for i, cluster := range kubernetesClusters {
		i := i
		cluster := cluster
		wg.Add(1)
		go func() {
			defer wg.Done()
			clusters[i] = &dbaasv1beta1.ListKubernetesClustersResponse_Cluster{
				KubernetesClusterName: cluster.KubernetesClusterName,
				Operators: &dbaasv1beta1.Operators{
					Pxc:   &dbaasv1beta1.Operator{},
					Psmdb: &dbaasv1beta1.Operator{},
				},
			}
			resp, e := k.dbaasClient.CheckKubernetesClusterConnection(ctx, cluster.KubeConfig)
			if e != nil {
				clusters[i].Status = dbaasv1beta1.KubernetesClusterStatus_KUBERNETES_CLUSTER_STATUS_UNAVAILABLE
				return
			}

			clusters[i].Status = dbaasv1beta1.KubernetesClusterStatus(resp.Status)

			if resp.Operators == nil {
				return
			}

			clusters[i].Operators.Pxc.Status, err = k.convertToOperatorStatus(ctx, pxcOperator, resp.Operators.PxcOperatorVersion)
			if err != nil {
				k.l.Errorf("failed to convert dbaas-controller operator status to PMM status: %v", err)
			}
			clusters[i].Operators.Psmdb.Status, err = k.convertToOperatorStatus(ctx, psmdbOperator, resp.Operators.PsmdbOperatorVersion)
			if err != nil {
				k.l.Errorf("failed to convert dbaas-controller operator status to PMM status: %v", err)
			}

			clusters[i].Operators.Pxc.Version = resp.Operators.PxcOperatorVersion
			clusters[i].Operators.Psmdb.Version = resp.Operators.PsmdbOperatorVersion
		}()
	}
	wg.Wait()
	return &dbaasv1beta1.ListKubernetesClustersResponse{KubernetesClusters: clusters}, nil
}

type envVar struct {
	Name  string `yaml:"name"`
	Value string `yaml:"value"`
}

type kubectlUserExec struct {
	APIVersion         string   `yaml:"apiVersion,omitempty"`
	Args               []string `yaml:"args,omitempty"`
	Command            string   `yaml:"command,omitempty"`
	Env                []envVar `yaml:"env,omitempty"`
	ProvideClusterInfo bool     `yaml:"provideClusterInfo"`
}

type kubectlUser struct {
	ClientCertificateData string          `yaml:"client-certificate-data,omitempty"`
	ClientKeyData         string          `yaml:"client-key-data,omitempty"`
	Exec                  kubectlUserExec `yaml:"exec,omitempty"`
}

type kubectlUserWithName struct {
	Name string       `yaml:"name,omitempty"`
	User *kubectlUser `yaml:"user,omitempty"`
}

type kubectlConfig struct {
	Kind           string                 `yaml:"kind,omitempty"`
	ApiVersion     string                 `yaml:"apiVersion,omitempty"`
	CurrentContext string                 `yaml:"current-context,omitempty"`
	Clusters       []interface{}          `yaml:"clusters,omitempty"`
	Contexts       []interface{}          `yaml:"contexts,omitempty"`
	Preferences    map[string]interface{} `yaml:"preferences"`
	Users          []*kubectlUserWithName `yaml:"users,omitempty"`
}

func (k *kubectlConfig) maskSecrets() (*kubectlConfig, error) {
	nk, ok := promconfig.Copy(k).(*kubectlConfig)
	if !ok {
		return nil, errors.New("failed to copy config")
	}

	for i, user := range nk.Users {
		for j, env := range user.User.Exec.Env {
			if env.Name == "AWS_ACCESS_KEY_ID" || env.Name == "AWS_SECRET_ACCESS_KEY" {
				nk.Users[i].User.Exec.Env[j].Value = "<secret>"
			}
		}
	}
	return nk, nil
}

func getFlagValue(args []string, flagName string) string {
	for i, arg := range args {
		if arg == flagName && i+1 < len(args) {
			return args[i+1]
		}
	}
	return ""
}

func getKubeconfigUserExecEnvValue(envs []envVar, variableName string) string {
	for _, env := range envs {
		if name := env.Name; name == variableName {
			return env.Value
		}
	}
	return ""
}

// replaceAWSAuthIfPresent replaces use of aws binary with aws-iam-authenticator if use of aws binary is found.
// If such use is not found, it returns passed kubeconfig without any change.
func replaceAWSAuthIfPresent(kubeconfig string, keyID, key string) (string, error) {
	if strings.TrimSpace(kubeconfig) == "" {
		return "", errKubeconfigIsEmpty
	}
	var config kubectlConfig
	err := yaml.Unmarshal([]byte(kubeconfig), &config)
	if err != nil {
		return "", err
	}
	var changed bool
	for _, user := range config.Users {
		if user.User.Exec.Command == "aws" {
			user.User.Exec.Command = "aws-iam-authenticator"
			// check and set flags
			converted := []string{"token"}
			for _, oldFlag := range kubeconfigFlagsList {
				if flag := getFlagValue(user.User.Exec.Args, oldFlag); flag != "" {
					converted = append(converted, kubeconfigFlagsConversionMap[oldFlag], flag)
				}
			}
			user.User.Exec.Args = converted
			changed = true
		}

		// check and set authentication environment variables
		for _, envVar := range []envVar{{"AWS_ACCESS_KEY_ID", keyID}, {"AWS_SECRET_ACCESS_KEY", key}} {
			if value := getKubeconfigUserExecEnvValue(user.User.Exec.Env, envVar.Name); value == "" && envVar.Value != "" {
				user.User.Exec.Env = append(user.User.Exec.Env, envVar)
				changed = true
			}
		}
	}
	if !changed {
		return kubeconfig, nil
	}
	c, err := yaml.Marshal(config)
	return string(c), err
}

<<<<<<< HEAD
// func installOLMOperator(ctx context.Context, client dbaasClient, kubeconfig, version string) error {
// 	installOLMOperatorReq := &dbaascontrollerv1beta1.InstallOLMOperatorRequest{
// 		KubeAuth: &dbaascontrollerv1beta1.KubeAuth{
// 			Kubeconfig: kubeconfig,
// 		},
// 		Version: version,
// 	}
//
// 	if _, err := client.InstallOLMOperator(ctx, installOLMOperatorReq); err != nil {
// 		return errors.Wrap(err, "cannot install OLM operator")
// 	}
//
// 	return nil
// }

// func approveInstallPlan(ctx context.Context, client dbaasClient, kubeConfig, namespace, name string) error {
// 	req := &dbaascontrollerv1beta1.ApproveInstallPlanRequest{
// 		KubeAuth: &dbaascontrollerv1beta1.KubeAuth{
// 			Kubeconfig: kubeConfig,
// 		},
// 		Name:      name,
// 		Namespace: namespace,
// 	}
// 	_, err := client.ApproveInstallPlan(ctx, req)
//
// 	return err
// }
=======
func installOLMOperator(ctx context.Context, client dbaasClient, kubeconfig, version string) error {
	installOLMOperatorReq := &dbaascontrollerv1beta1.InstallOLMOperatorRequest{
		KubeAuth: &dbaascontrollerv1beta1.KubeAuth{
			Kubeconfig: kubeconfig,
		},
		Version: version,
	}

	if _, err := client.InstallOLMOperator(ctx, installOLMOperatorReq); err != nil {
		return errors.Wrap(err, "cannot install OLM operator")
	}

	return nil
}

func approveInstallPlan(ctx context.Context, client dbaasClient, kubeConfig, namespace, name string) error {
	req := &dbaascontrollerv1beta1.ApproveInstallPlanRequest{
		KubeAuth: &dbaascontrollerv1beta1.KubeAuth{
			Kubeconfig: kubeConfig,
		},
		Name:      name,
		Namespace: namespace,
	}
	_, err := client.ApproveInstallPlan(ctx, req)

	return err
}
>>>>>>> 65b1d3ae

// RegisterKubernetesCluster registers an existing Kubernetes cluster in PMM.
func (k kubernetesServer) RegisterKubernetesCluster(ctx context.Context, req *dbaasv1beta1.RegisterKubernetesClusterRequest) (*dbaasv1beta1.RegisterKubernetesClusterResponse, error) { //nolint:lll
	var err error
	req.KubeAuth.Kubeconfig, err = replaceAWSAuthIfPresent(req.KubeAuth.Kubeconfig, req.AwsAccessKeyId, req.AwsSecretAccessKey)
	if err != nil {
		if errors.Is(err, errKubeconfigIsEmpty) {
			return nil, status.Error(codes.InvalidArgument, "Kubeconfig can't be empty")
		} else if errors.Is(err, errMissingRequiredKubeconfigEnvVar) {
			return nil, status.Error(codes.InvalidArgument, fmt.Sprintf("Failed to transform kubeconfig to work with aws-iam-authenticator: %s", err))
		}
		k.l.Errorf("Replacing `aws` with `aim-authenticator` failed: %s", err)
		return nil, status.Error(codes.Internal, "Internal server error")
	}

	var clusterInfo *dbaascontrollerv1beta1.CheckKubernetesClusterConnectionResponse
	err = k.db.InTransaction(func(t *reform.TX) error {
		var e error
		clusterInfo, e = k.dbaasClient.CheckKubernetesClusterConnection(ctx, req.KubeAuth.Kubeconfig)
		if e != nil {
			return e
		}

		_, err := models.CreateKubernetesCluster(t.Querier, &models.CreateKubernetesClusterParams{
			KubernetesClusterName: req.KubernetesClusterName,
			KubeConfig:            req.KubeAuth.Kubeconfig,
		})
		return err
	})
	if err != nil {
		return nil, err
	}

	pmmVersion, err := goversion.NewVersion(pmmversion.PMMVersion)
	if err != nil {
		return nil, status.Error(codes.Internal, err.Error())
	}

	pxcOperatorVersion, psmdbOperatorVersion, err := k.versionService.LatestOperatorVersion(ctx, pmmVersion.Core().String())
	if err != nil {
		return nil, err
	}

<<<<<<< HEAD
	operatorsToInstall := map[string]bool{}
	if clusterInfo.Operators == nil || clusterInfo.Operators.OlmOperatorVersion == "" {
		operatorsToInstall["olm"] = true
		operatorsToInstall["vm"] = true
	}
	if pxcOperatorVersion != nil && (clusterInfo.Operators == nil || clusterInfo.Operators.PxcOperatorVersion == "") {
		operatorsToInstall["pxc"] = true
	}
	if psmdbOperatorVersion != nil && (clusterInfo.Operators == nil || clusterInfo.Operators.PsmdbOperatorVersion == "") {
		operatorsToInstall["psmdb"] = true
	}

	// Install the operators in the background.
	go k.installDefaultOperators(req.KubeAuth.Kubeconfig, operatorsToInstall)

	settings, err := models.GetSettings(k.db.Querier)
	if err != nil {
		k.l.Errorf("cannot get PMM settings to start Victoria Metrics: %s", err)
		return nil, errors.Wrap(err, "cannot get PMM settings to start Victoria Metrics")
	}

	if settings.PMMPublicAddress != "" {
		var apiKeyID int64
		var apiKey string
		apiKeyName := fmt.Sprintf("pmm-vmagent-%s-%d", req.KubernetesClusterName, rand.Int63())

		apiKeyID, apiKey, err = k.grafanaClient.CreateAdminAPIKey(ctx, apiKeyName)
		if err != nil {
			k.l.Errorf("cannot create Grafana admin API key: %s", err)
			return nil, errors.Wrap(err, "cannot create Grafana admin API key")
		}

		pmmParams := &dbaascontrollerv1beta1.PMMParams{
			PublicAddress: fmt.Sprintf("https://%s", settings.PMMPublicAddress),
			Login:         "api_key",
			Password:      apiKey,
=======
	go func() {
		ctx := context.TODO()

		if clusterInfo.Operators == nil || clusterInfo.Operators.OlmOperatorVersion == "" {
			_, err = k.dbaasClient.InstallOLMOperator(ctx, &dbaascontrollerv1beta1.InstallOLMOperatorRequest{
				KubeAuth: &dbaascontrollerv1beta1.KubeAuth{
					Kubeconfig: req.KubeAuth.Kubeconfig,
				},
				Version: "", // Use dbaas-controller default.
			})
			if err != nil {
				k.l.Errorf("cannot install OLM operator to register the Kubernetes cluster: %s", err)
			}
		}

		namespace := "default"

		if pxcOperatorVersion != nil && (clusterInfo.Operators == nil || clusterInfo.Operators.PxcOperatorVersion == "") {
			operator := "percona-xtradb-cluster-operator"

			if err := k.installOperator(ctx, operator, namespace, "", "stable", req.KubeAuth.Kubeconfig); err != nil {
				k.l.Errorf("cannot instal PXC operator in the new cluster: %s", err)
			}

			installPlanName, err := getInstallPlanForSubscription(ctx, k.dbaasClient, req.KubeAuth.Kubeconfig, namespace, operator)
			if err != nil {
				k.l.Errorf("cannot get install plan for subscription %q: %s", operator, err)
			}

			if err := approveInstallPlan(ctx, k.dbaasClient, req.KubeAuth.Kubeconfig, namespace, installPlanName); err != nil {
				k.l.Errorf("cannot approve the PXC install plan: %s", err)
			}
		}

		if psmdbOperatorVersion != nil && (clusterInfo.Operators == nil || clusterInfo.Operators.PsmdbOperatorVersion == "") {
			operator := "percona-server-mongodb-operator"

			if err := k.installOperator(ctx, operator, namespace, "percona-server-mongodb-operator.v1.11.0", "stable", req.KubeAuth.Kubeconfig); err != nil {
				k.l.Errorf("cannot install PSMDB operator in the new cluster: %s", err)
			}

			installPlanName, err := getInstallPlanForSubscription(ctx, k.dbaasClient, req.KubeAuth.Kubeconfig, namespace, operator)
			if err != nil {
				k.l.Errorf("cannot get install plan for subscription %q: %s", operator, err)
			}

			if err := approveInstallPlan(ctx, k.dbaasClient, req.KubeAuth.Kubeconfig, namespace, installPlanName); err != nil {
				k.l.Errorf("cannot approve the PSMDB install plan: %s", err)
			}
		}

		if clusterInfo.Operators == nil || clusterInfo.Operators.OlmOperatorVersion == "" {
			operator := "victoriametrics-operator"

			if err := k.installOperator(ctx, operator, namespace, "", "beta", req.KubeAuth.Kubeconfig); err != nil {
				k.l.Errorf("cannot install victoria metrics operator: %s", err)
				return
			}

			installPlanName, err := getInstallPlanForSubscription(ctx, k.dbaasClient, req.KubeAuth.Kubeconfig, namespace, operator)
			if err != nil {
				k.l.Errorf("cannot get install plan for subscription %q: %s", operator, err)
			}

			if err := approveInstallPlan(ctx, k.dbaasClient, req.KubeAuth.Kubeconfig, namespace, installPlanName); err != nil {
				k.l.Errorf("cannot approve the PSMDB install plan: %s", err)
			}
		}

		settings, err := models.GetSettings(k.db.Querier)
		if err != nil {
			k.l.Errorf("cannot get PMM settings to start Victoria Metrics: %s", err)
			return
		}
		if settings.PMMPublicAddress != "" {
			var apiKeyID int64
			var apiKey string
			apiKeyName := fmt.Sprintf("pmm-vmagent-%s-%d", req.KubernetesClusterName, rand.Int63())
			apiKeyID, apiKey, err = k.grafanaClient.CreateAdminAPIKey(ctx, apiKeyName)
			if err != nil {
				k.l.Errorf("cannot create Grafana admin API key: %s", err)
				return
			}
			pmmParams := &dbaascontrollerv1beta1.PMMParams{
				PublicAddress: fmt.Sprintf("https://%s", settings.PMMPublicAddress),
				Login:         "api_key",
				Password:      apiKey,
			}

			_, err := k.dbaasClient.StartMonitoring(ctx, &dbaascontrollerv1beta1.StartMonitoringRequest{
				KubeAuth: &dbaascontrollerv1beta1.KubeAuth{
					Kubeconfig: req.KubeAuth.Kubeconfig,
				},
				Pmm: pmmParams,
			})
			if err != nil {
				e := k.grafanaClient.DeleteAPIKeyByID(ctx, apiKeyID)
				if e != nil {
					k.l.Warnf("couldn't delete created API Key %v: %s", apiKeyID, e)
				}
				k.l.Errorf("couldn't start monitoring of the kubernetes cluster: %s", err)
				return
			}
>>>>>>> 65b1d3ae
		}
	}()

	return &dbaasv1beta1.RegisterKubernetesClusterResponse{}, nil
}

func (k kubernetesServer) installOperator(ctx context.Context, name, namespace, startingCSV, channel, kubeConfig string) error {
	catalosSourceNamespace := "olm"
	catalogSource := "operatorhubio-catalog"

	_, err := k.dbaasClient.InstallOperator(ctx, &dbaascontrollerv1beta1.InstallOperatorRequest{
		KubeAuth: &dbaascontrollerv1beta1.KubeAuth{
			Kubeconfig: kubeConfig,
		},
		Namespace:              namespace,
		Name:                   name,
		OperatorGroup:          "percona-operators-group",
		CatalogSource:          catalogSource,
		CatalogSourceNamespace: catalosSourceNamespace,
		Channel:                channel,
		InstallPlanApproval:    "Manual",
		StartingCsv:            startingCSV,
	})

	return err
}

func getInstallPlanForSubscription(ctx context.Context, client dbaasClient, kubeConfig, namespace, name string) (string, error) {
	var subscription *controllerv1beta1.GetSubscriptionResponse
	var err error
	for i := 0; i < 6; i++ {
		subscription, err = client.GetSubscription(ctx, &dbaascontrollerv1beta1.GetSubscriptionRequest{
			KubeAuth: &dbaascontrollerv1beta1.KubeAuth{
				Kubeconfig: kubeConfig,
			},
			Namespace: namespace,
			Name:      name,
		})
		if err != nil {
<<<<<<< HEAD
			e := k.grafanaClient.DeleteAPIKeyByID(ctx, apiKeyID)
			if e != nil {
				k.l.Warnf("couldn't delete created API Key %v: %s", apiKeyID, e)
			}
			k.l.Errorf("couldn't start monitoring of the kubernetes cluster: %s", err)
			return nil, errors.Wrap(err, "couldn't start monitoring of the kubernetes cluster")
=======
			return "", errors.Wrap(err, "cannot list subscriptions")
		}

		if subscription.Subscription.InstallPlanName != "" {
			break
>>>>>>> 65b1d3ae
		}

		time.Sleep(5 * time.Second)
	}

	return subscription.Subscription.InstallPlanName, nil
}

func (k kubernetesServer) installDefaultOperators(kubeconfig string, operatorsToInstall map[string]bool) {
	ctx := context.TODO()

	olms, err := olm.NewFromKubeConfig(kubeconfig)
	if err != nil {
		k.l.Errorf("cannot connect to the Kubernetes cluster: %s", err)
		return
	}

	if _, ok := operatorsToInstall["olm"]; ok {
		err := olms.InstallOLMOperator(ctx)
		k.l.Info(">> Installing OLM operator")
		if err != nil {
			k.l.Errorf("cannot install OLM operator to register the Kubernetes cluster: %s", err)
		}
	}

	namespace := "default"
	catalogSourceNamespace := "olm"
	operatorGroup := "percona-operators-group"

	if _, ok := operatorsToInstall["pxc"]; ok {
		operatorName := "percona-xtradb-cluster-operator"
		params := olm.InstallOperatorRequest{
			Namespace:              namespace,
			Name:                   operatorName,
			OperatorGroup:          operatorGroup,
			CatalogSource:          "operatorhubio-catalog",
			CatalogSourceNamespace: catalogSourceNamespace,
			Channel:                "stable",
			InstallPlanApproval:    v1alpha1.ApprovalManual,
		}

		k.l.Info(">> Installing pxc operator")
		if err := olms.InstallOperator(ctx, params); err != nil {
			k.l.Errorf("cannot instal PXC operator in the new cluster: %s", err)
		}
	}

	if _, ok := operatorsToInstall["psmdb"]; ok {
		operatorName := "percona-server-mongodb-operator"
		params := olm.InstallOperatorRequest{
			Namespace:              namespace,
			Name:                   operatorName,
			OperatorGroup:          operatorGroup,
			CatalogSource:          "operatorhubio-catalog",
			CatalogSourceNamespace: catalogSourceNamespace,
			Channel:                "stable",
			InstallPlanApproval:    v1alpha1.ApprovalManual,
			StartingCSV:            "percona-server-mongodb-operator.v1.11.0",
		}

		if err := olms.InstallOperator(ctx, params); err != nil {
			k.l.Errorf("cannot instal PXC operator in the new cluster: %s", err)
		}
	}

	if _, ok := operatorsToInstall["vm"]; ok {
		operatorName := "victoriametrics-operator"
		params := olm.InstallOperatorRequest{
			Namespace:              namespace,
			Name:                   operatorName,
			OperatorGroup:          operatorGroup,
			CatalogSource:          "operatorhubio-catalog",
			CatalogSourceNamespace: catalogSourceNamespace,
			Channel:                "beta",
			InstallPlanApproval:    v1alpha1.ApprovalManual,
		}

		if err := olms.InstallOperator(ctx, params); err != nil {
			k.l.Errorf("cannot instal PXC operator in the new cluster: %s", err)
		}
	}
}

// UnregisterKubernetesCluster removes a registered Kubernetes cluster from PMM.
func (k kubernetesServer) UnregisterKubernetesCluster(ctx context.Context, req *dbaasv1beta1.UnregisterKubernetesClusterRequest) (*dbaasv1beta1.UnregisterKubernetesClusterResponse, error) { //nolint:lll
	err := k.db.InTransaction(func(t *reform.TX) error {
		kubernetesCluster, err := models.FindKubernetesClusterByName(t.Querier, req.KubernetesClusterName)
		if err != nil {
			return err
		}

		if req.Force {
			return models.RemoveKubernetesCluster(t.Querier, req.KubernetesClusterName)
		}

		_, err = k.dbaasClient.StopMonitoring(ctx, &dbaascontrollerv1beta1.StopMonitoringRequest{
			KubeAuth: &dbaascontrollerv1beta1.KubeAuth{
				Kubeconfig: kubernetesCluster.KubeConfig,
			},
		})

		if err != nil {
			k.l.Warnf("cannot stop monitoring: %s", err)
		}

		pxcClusters, err := k.dbaasClient.ListPXCClusters(ctx,
			&dbaascontrollerv1beta1.ListPXCClustersRequest{
				KubeAuth: &dbaascontrollerv1beta1.KubeAuth{
					Kubeconfig: kubernetesCluster.KubeConfig,
				},
			})
		switch {
		case err != nil && accessError(err):
			k.l.Warn(err)
		case err != nil:
			return err
		case len(pxcClusters.Clusters) != 0:
			return status.Errorf(codes.FailedPrecondition, "Kubernetes cluster %s has PXC clusters", req.KubernetesClusterName)
		}

		psmdbClusters, err := k.dbaasClient.ListPSMDBClusters(ctx, &dbaascontrollerv1beta1.ListPSMDBClustersRequest{
			KubeAuth: &dbaascontrollerv1beta1.KubeAuth{
				Kubeconfig: kubernetesCluster.KubeConfig,
			},
		})
		switch {
		case err != nil && accessError(err):
			k.l.Warn(err)
		case err != nil:
			return err
		case len(psmdbClusters.Clusters) != 0:
			return status.Errorf(codes.FailedPrecondition, "Kubernetes cluster %s has PSMDB clusters", req.KubernetesClusterName)
		}
		return models.RemoveKubernetesCluster(t.Querier, req.KubernetesClusterName)
	})
	if err != nil {
		return nil, err
	}

	return &dbaasv1beta1.UnregisterKubernetesClusterResponse{}, nil
}

// GetKubernetesCluster return KubeAuth with Kubernetes config.
func (k kubernetesServer) GetKubernetesCluster(_ context.Context, req *dbaasv1beta1.GetKubernetesClusterRequest) (*dbaasv1beta1.GetKubernetesClusterResponse, error) {
	kubernetesCluster, err := models.FindKubernetesClusterByName(k.db.Querier, req.KubernetesClusterName)
	if err != nil {
		return nil, err
	}
	config := &kubectlConfig{}
	err = yaml.Unmarshal([]byte(kubernetesCluster.KubeConfig), config)
	if err != nil {
		return nil, err
	}
	safeKubeConfig, err := config.maskSecrets()
	if err != nil {
		return nil, err
	}
	kubeConfig, err := yaml.Marshal(safeKubeConfig)
	if err != nil {
		return nil, err
	}

	return &dbaasv1beta1.GetKubernetesClusterResponse{
		KubeAuth: &dbaasv1beta1.KubeAuth{
			Kubeconfig: string(kubeConfig),
		},
	}, nil
}

func accessError(err error) bool {
	if err == nil {
		return false
	}
	accessErrors := []*regexp.Regexp{
		operatorIsForbiddenRegexp,
		resourceDoesntExistsRegexp,
	}

	for _, regex := range accessErrors {
		if regex.MatchString(err.Error()) {
			logrus.Warn(err.Error())
			return true
		}
	}
	return false
}

// GetResources returns all and available resources of a Kubernetes cluster.
func (k kubernetesServer) GetResources(ctx context.Context, req *dbaasv1beta1.GetResourcesRequest) (*dbaasv1beta1.GetResourcesResponse, error) {
	kubernetesCluster, err := models.FindKubernetesClusterByName(k.db.Querier, req.KubernetesClusterName)
	if err != nil {
		return nil, err
	}
	in := &dbaascontrollerv1beta1.GetResourcesRequest{
		KubeAuth: &dbaascontrollerv1beta1.KubeAuth{
			Kubeconfig: kubernetesCluster.KubeConfig,
		},
	}
	response, err := k.dbaasClient.GetResources(ctx, in)
	if err != nil {
		return nil, err
	}
	return &dbaasv1beta1.GetResourcesResponse{
		All: &dbaasv1beta1.Resources{
			CpuM:        response.All.CpuM,
			MemoryBytes: response.All.MemoryBytes,
			DiskSize:    response.All.DiskSize,
		},
		Available: &dbaasv1beta1.Resources{
			CpuM:        response.Available.CpuM,
			MemoryBytes: response.Available.MemoryBytes,
			DiskSize:    response.Available.DiskSize,
		},
	}, nil
}<|MERGE_RESOLUTION|>--- conflicted
+++ resolved
@@ -25,11 +25,7 @@
 	"time"
 
 	goversion "github.com/hashicorp/go-version"
-<<<<<<< HEAD
 	"github.com/operator-framework/api/pkg/operators/v1alpha1"
-=======
-	controllerv1beta1 "github.com/percona-platform/dbaas-api/gen/controller"
->>>>>>> 65b1d3ae
 	dbaascontrollerv1beta1 "github.com/percona-platform/dbaas-api/gen/controller"
 	"github.com/percona/promconfig"
 	"github.com/pkg/errors"
@@ -269,7 +265,6 @@
 	return string(c), err
 }
 
-<<<<<<< HEAD
 // func installOLMOperator(ctx context.Context, client dbaasClient, kubeconfig, version string) error {
 // 	installOLMOperatorReq := &dbaascontrollerv1beta1.InstallOLMOperatorRequest{
 // 		KubeAuth: &dbaascontrollerv1beta1.KubeAuth{
@@ -297,35 +292,6 @@
 //
 // 	return err
 // }
-=======
-func installOLMOperator(ctx context.Context, client dbaasClient, kubeconfig, version string) error {
-	installOLMOperatorReq := &dbaascontrollerv1beta1.InstallOLMOperatorRequest{
-		KubeAuth: &dbaascontrollerv1beta1.KubeAuth{
-			Kubeconfig: kubeconfig,
-		},
-		Version: version,
-	}
-
-	if _, err := client.InstallOLMOperator(ctx, installOLMOperatorReq); err != nil {
-		return errors.Wrap(err, "cannot install OLM operator")
-	}
-
-	return nil
-}
-
-func approveInstallPlan(ctx context.Context, client dbaasClient, kubeConfig, namespace, name string) error {
-	req := &dbaascontrollerv1beta1.ApproveInstallPlanRequest{
-		KubeAuth: &dbaascontrollerv1beta1.KubeAuth{
-			Kubeconfig: kubeConfig,
-		},
-		Name:      name,
-		Namespace: namespace,
-	}
-	_, err := client.ApproveInstallPlan(ctx, req)
-
-	return err
-}
->>>>>>> 65b1d3ae
 
 // RegisterKubernetesCluster registers an existing Kubernetes cluster in PMM.
 func (k kubernetesServer) RegisterKubernetesCluster(ctx context.Context, req *dbaasv1beta1.RegisterKubernetesClusterRequest) (*dbaasv1beta1.RegisterKubernetesClusterResponse, error) { //nolint:lll
@@ -369,7 +335,6 @@
 		return nil, err
 	}
 
-<<<<<<< HEAD
 	operatorsToInstall := map[string]bool{}
 	if clusterInfo.Operators == nil || clusterInfo.Operators.OlmOperatorVersion == "" {
 		operatorsToInstall["olm"] = true
@@ -406,9 +371,7 @@
 			PublicAddress: fmt.Sprintf("https://%s", settings.PMMPublicAddress),
 			Login:         "api_key",
 			Password:      apiKey,
-=======
-	go func() {
-		ctx := context.TODO()
+		}
 
 		if clusterInfo.Operators == nil || clusterInfo.Operators.OlmOperatorVersion == "" {
 			_, err = k.dbaasClient.InstallOLMOperator(ctx, &dbaascontrollerv1beta1.InstallOLMOperatorRequest{
@@ -420,6 +383,8 @@
 			if err != nil {
 				k.l.Errorf("cannot install OLM operator to register the Kubernetes cluster: %s", err)
 			}
+			k.l.Errorf("couldn't start monitoring of the kubernetes cluster: %s", err)
+			return nil, errors.Wrap(err, "couldn't start monitoring of the kubernetes cluster")
 		}
 
 		namespace := "default"
@@ -510,66 +475,10 @@
 				k.l.Errorf("couldn't start monitoring of the kubernetes cluster: %s", err)
 				return
 			}
->>>>>>> 65b1d3ae
 		}
 	}()
 
 	return &dbaasv1beta1.RegisterKubernetesClusterResponse{}, nil
-}
-
-func (k kubernetesServer) installOperator(ctx context.Context, name, namespace, startingCSV, channel, kubeConfig string) error {
-	catalosSourceNamespace := "olm"
-	catalogSource := "operatorhubio-catalog"
-
-	_, err := k.dbaasClient.InstallOperator(ctx, &dbaascontrollerv1beta1.InstallOperatorRequest{
-		KubeAuth: &dbaascontrollerv1beta1.KubeAuth{
-			Kubeconfig: kubeConfig,
-		},
-		Namespace:              namespace,
-		Name:                   name,
-		OperatorGroup:          "percona-operators-group",
-		CatalogSource:          catalogSource,
-		CatalogSourceNamespace: catalosSourceNamespace,
-		Channel:                channel,
-		InstallPlanApproval:    "Manual",
-		StartingCsv:            startingCSV,
-	})
-
-	return err
-}
-
-func getInstallPlanForSubscription(ctx context.Context, client dbaasClient, kubeConfig, namespace, name string) (string, error) {
-	var subscription *controllerv1beta1.GetSubscriptionResponse
-	var err error
-	for i := 0; i < 6; i++ {
-		subscription, err = client.GetSubscription(ctx, &dbaascontrollerv1beta1.GetSubscriptionRequest{
-			KubeAuth: &dbaascontrollerv1beta1.KubeAuth{
-				Kubeconfig: kubeConfig,
-			},
-			Namespace: namespace,
-			Name:      name,
-		})
-		if err != nil {
-<<<<<<< HEAD
-			e := k.grafanaClient.DeleteAPIKeyByID(ctx, apiKeyID)
-			if e != nil {
-				k.l.Warnf("couldn't delete created API Key %v: %s", apiKeyID, e)
-			}
-			k.l.Errorf("couldn't start monitoring of the kubernetes cluster: %s", err)
-			return nil, errors.Wrap(err, "couldn't start monitoring of the kubernetes cluster")
-=======
-			return "", errors.Wrap(err, "cannot list subscriptions")
-		}
-
-		if subscription.Subscription.InstallPlanName != "" {
-			break
->>>>>>> 65b1d3ae
-		}
-
-		time.Sleep(5 * time.Second)
-	}
-
-	return subscription.Subscription.InstallPlanName, nil
 }
 
 func (k kubernetesServer) installDefaultOperators(kubeconfig string, operatorsToInstall map[string]bool) {
