--- conflicted
+++ resolved
@@ -384,7 +384,6 @@
 	return &dbaasv1beta1.RegisterKubernetesClusterResponse{}, nil
 }
 
-<<<<<<< HEAD
 func installOLMOperator(ctx context.Context, client dbaasClient, kubeconfig, version string) error {
 	installOLMOperatorReq := &dbaascontrollerv1beta1.InstallOLMOperatorRequest{
 		KubeAuth: &dbaascontrollerv1beta1.KubeAuth{
@@ -461,7 +460,8 @@
 	}
 
 	return errNoInstallPlanToApprove
-=======
+}
+
 // RegisterKubernetesCluster registers an existing Kubernetes cluster in PMM.
 func (k kubernetesServer) RegisterKubernetesCluster(ctx context.Context, req *dbaasv1beta1.RegisterKubernetesClusterRequest) (*dbaasv1beta1.RegisterKubernetesClusterResponse, error) {
 	var err error
@@ -516,70 +516,67 @@
 			})
 			if err != nil {
 				k.l.Errorf("cannot install OLM operator to register the Kubernetes cluster: %s", err)
-				// return nil, errors.Wrap(err, "cannot install OLM operator to register the Kubernetes cluster")
-				// return
 			}
 		}
 
 		if pxcOperatorVersion != nil && (clusterInfo.Operators == nil || clusterInfo.Operators.PxcOperatorVersion == "") {
 			if err := k.installOperator(ctx, "percona-xtradb-cluster-operator", "default", "", "stable", req.KubeAuth.Kubeconfig); err != nil {
 				k.l.Errorf("cannot instal PXC operator in the new cluster: %s", err)
-				// return nil, err
-				// return
 			}
 		}
 
 		if psmdbOperatorVersion != nil && (clusterInfo.Operators == nil || clusterInfo.Operators.PsmdbOperatorVersion == "") {
 			if err := k.installOperator(ctx, "percona-server-mongodb-operator", "default", "", "stable", req.KubeAuth.Kubeconfig); err != nil {
 				k.l.Errorf("cannot install PSMDB operator in the new cluster: %s", err)
-				// return nil, err
-				// return
+			}
+			if err := approveInstallPlan(ctx, k.dbaasClient, req.KubeAuth.Kubeconfig, "percona-server-mongodb-operator"); err != nil {
+				k.l.Errorf("cannot approve the PSMDB install plan: %s", err)
 			}
 		}
 
 		if clusterInfo.Operators == nil || clusterInfo.Operators.OlmOperatorVersion == "" {
 			if err := k.installOperator(ctx, "victoriametrics-operator", "default", "", "beta", req.KubeAuth.Kubeconfig); err != nil {
 				k.l.Errorf("cannot install victoria metrics operator: %s", err)
-				// return nil, err
 				return
 			}
-			settings, err := models.GetSettings(k.db.Querier)
+			if err := approveInstallPlan(ctx, k.dbaasClient, req.KubeAuth.Kubeconfig, "percona-server-mongodb-operator"); err != nil {
+				k.l.Errorf("cannot approve the PSMDB install plan: %s", err)
+			}
+		}
+
+		settings, err := models.GetSettings(k.db.Querier)
+		if err != nil {
+			k.l.Errorf("cannot get PMM settings to start Victoria Metrics: %s", err)
+			return
+		}
+		if settings.PMMPublicAddress != "" {
+			var apiKeyID int64
+			var apiKey string
+			apiKeyName := fmt.Sprintf("pmm-vmagent-%s-%d", req.KubernetesClusterName, rand.Int63())
+			apiKeyID, apiKey, err = k.grafanaClient.CreateAdminAPIKey(ctx, apiKeyName)
 			if err != nil {
-				k.l.Errorf("cannot get PMM settings to start Victoria Metrics: %s", err)
-				// return nil, err
+				k.l.Errorf("cannot create Grafana admin API key: %s", err)
 				return
 			}
-			if settings.PMMPublicAddress != "" {
-				var apiKeyID int64
-				var apiKey string
-				apiKeyName := fmt.Sprintf("pmm-vmagent-%s-%d", req.KubernetesClusterName, rand.Int63())
-				apiKeyID, apiKey, err = k.grafanaClient.CreateAdminAPIKey(ctx, apiKeyName)
-				if err != nil {
-					k.l.Errorf("cannot create Grafana admin API key: %s", err)
-					// return nil, err
-					return
+			pmmParams := &dbaascontrollerv1beta1.PMMParams{
+				PublicAddress: fmt.Sprintf("https://%s", settings.PMMPublicAddress),
+				Login:         "api_key",
+				Password:      apiKey,
+			}
+
+			_, err := k.dbaasClient.StartMonitoring(ctx, &dbaascontrollerv1beta1.StartMonitoringRequest{
+				KubeAuth: &dbaascontrollerv1beta1.KubeAuth{
+					Kubeconfig: req.KubeAuth.Kubeconfig,
+				},
+				Pmm: pmmParams,
+			})
+			if err != nil {
+				e := k.grafanaClient.DeleteAPIKeyByID(ctx, apiKeyID)
+				if e != nil {
+					k.l.Warnf("couldn't delete created API Key %v: %s", apiKeyID, e)
 				}
-				pmmParams := &dbaascontrollerv1beta1.PMMParams{
-					PublicAddress: fmt.Sprintf("https://%s", settings.PMMPublicAddress),
-					Login:         "api_key",
-					Password:      apiKey,
-				}
-
-				_, err := k.dbaasClient.StartMonitoring(ctx, &dbaascontrollerv1beta1.StartMonitoringRequest{
-					KubeAuth: &dbaascontrollerv1beta1.KubeAuth{
-						Kubeconfig: req.KubeAuth.Kubeconfig,
-					},
-					Pmm: pmmParams,
-				})
-				if err != nil {
-					e := k.grafanaClient.DeleteAPIKeyByID(ctx, apiKeyID)
-					if e != nil {
-						k.l.Warnf("couldn't delete created API Key %v: %s", apiKeyID, e)
-					}
-					k.l.Errorf("couldn't start monitoring of the kubernetes cluster: %s", err)
-					// return nil, status.Errorf(codes.Internal, "couldn't start monitoring of the kubernetes cluster: %s", err.Error())
-					return
-				}
+				k.l.Errorf("couldn't start monitoring of the kubernetes cluster: %s", err)
+				return
 			}
 		}
 	}()
@@ -606,7 +603,6 @@
 	})
 
 	return err
->>>>>>> 0ba73951
 }
 
 // UnregisterKubernetesCluster removes a registered Kubernetes cluster from PMM.
