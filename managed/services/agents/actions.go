--- conflicted
+++ resolved
@@ -50,7 +50,6 @@
 }
 
 // StartMySQLExplainAction starts MySQL EXPLAIN Action on pmm-agent.
-<<<<<<< HEAD
 func (s *ActionsService) StartMySQLExplainAction(ctx context.Context, id, pmmAgentID, serviceID, dsn, query, queryID string, placeholders []string, format agentpb.MysqlExplainOutputFormat, files map[string]string, tdp *models.DelimiterPair, tlsSkipVerify bool) error {
 	if query == "" && queryID == "" {
 		return status.Error(codes.FailedPrecondition, "query or query_id is required")
@@ -80,12 +79,6 @@
 			return err
 		}
 		q = query
-=======
-func (s *ActionsService) StartMySQLExplainAction(ctx context.Context, id, pmmAgentID, serviceID, dsn, query string, format agentpb.MysqlExplainOutputFormat, files map[string]string, tdp *models.DelimiterPair, tlsSkipVerify bool) error { //nolint:lll
-	err := s.qanClient.QueryExists(ctx, serviceID, query)
-	if err != nil {
-		return err
->>>>>>> d1a13c9f
 	}
 
 	agent, err := s.r.get(pmmAgentID)
